--- conflicted
+++ resolved
@@ -33,13 +33,7 @@
 		VivadoCheckpoint vcp = VivadoInterface.loadRSCP(checkpoint);
 		CellDesign design = vcp.getDesign();
 		Device device = vcp.getDevice();
-		
-<<<<<<< HEAD
-=======
-		// loading reverse wire connections
-		device.loadExtendedInfo();
-		
->>>>>>> 8f69216a
+
 		// Routing net
 		System.out.println("Routing Net...");
 		AStarRouter router = new AStarRouter();
