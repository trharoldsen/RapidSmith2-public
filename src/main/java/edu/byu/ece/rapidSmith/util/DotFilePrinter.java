/*
 * Copyright (c) 2016 Brigham Young University
 *
 * This file is part of the BYU RapidSmith Tools.
 *
 * BYU RapidSmith Tools is free software: you may redistribute it
 * and/or modify it under the terms of the GNU General Public License
 * as published by the Free Software Foundation, either version 3 of
 * the License, or (at your option) any later version.
 *
 * BYU RapidSmith Tools is distributed in the hope that it will be
 * useful, but WITHOUT ANY WARRANTY; without even the implied warranty
 * of MERCHANTABILITY or FITNESS FOR A PARTICULAR PURPOSE. See the
 * GNU General Public License for more details.
 *
 * A copy of the GNU General Public License is included with the BYU
 * RapidSmith Tools. It can be found at doc/LICENSE.GPL3.TXT. You may
 * also get a copy of the license at <http://www.gnu.org/licenses/>.
 */

package edu.byu.ece.rapidSmith.util;

import java.io.BufferedWriter;
import java.io.FileWriter;
import java.io.IOException;
import java.util.Collection;
import java.util.HashMap;
import java.util.LinkedList;
import java.util.Map;
import java.util.Queue;
import java.util.Set;
import java.util.StringJoiner;
import java.util.stream.Collectors;

import edu.byu.ece.rapidSmith.design.subsite.Cell;
import edu.byu.ece.rapidSmith.design.subsite.CellDesign;
import edu.byu.ece.rapidSmith.design.subsite.CellNet;
import edu.byu.ece.rapidSmith.design.subsite.CellPin;
import edu.byu.ece.rapidSmith.design.subsite.RouteTree;
import edu.byu.ece.rapidSmith.device.Site;
import edu.byu.ece.rapidSmith.device.families.FamilyInfo;
import edu.byu.ece.rapidSmith.device.families.FamilyInfos;

/**
 * This class is used to print Dot files to visualize netlists in RapidSmith. <br>
 * I have gotten best results by using GraphViz's dot command to render <br>
 * the dot files created from this class. 
 * 
 * You can learn more about the format of DOT files at the following link: <br>
 * <a href="http://www.graphviz.org/Documentation/dotguide.pdf">Dot Guide</a>
 * 
 * TODO: add max fanout to constructor
 * TODO: add assertions throughout the code
 * 
 * @author Thomas Townsend
 *
 */
public class DotFilePrinter {

	private HashMap<String, Integer> nodeIds;
	private StringBuilder dotBuilder;
	private BufferedWriter outputStream; 
	private final Map<String,String> dotProperties; 
	private final CellDesign design;
	// Default max fanout parameter 
	private int MAX_FANOUT = 10;
		
	/**
	 * Creates a new DotFilePrinter for the specified CellDesign.
	 * 
	 * @param design CellDesign
	 */
	public DotFilePrinter(CellDesign design) {
		this.design = design;
		this.MAX_FANOUT = 10000;
		// initialize dot configuration with default options
		dotProperties = new HashMap<>();
		dotProperties.put("rankdir", "LR");
		dotProperties.put("concentrate", "true");
	}
	
	/**
	 * Creates a new DotFilePrinter for the specified CellDesign. Only nets
	 * with the number of sink connections less than maxFanout will be printed.
	 * 
	 * @param design CellDesign
	 * @param maxFanout
	 */
	public DotFilePrinter(CellDesign design, int maxFanout) {
		this.design = design;
		this.MAX_FANOUT = maxFanout;
		// initialize dot configuration with default options
		dotProperties = new HashMap<>();
		dotProperties.put("rankdir", "LR");
		dotProperties.put("concentrate", "true");
	}
		
	/**
	 * Creates a new DotFilePrinter for the specified CellDesign and top-level graph <br>
	 * properties. Only use this function if you are familiar with DOT file formats
	 * 
	 * @param design CellDesign
	 * @param dotProperties Map of top-level graph properties for the DOT file
	 */
	public DotFilePrinter(CellDesign design, Map<String,String> dotProperties) {
		this.design = design;
		this.dotProperties = dotProperties;
	}
	
	/**
	 * Creates a new DotFilePrinter for the specified CellDesign and top-level graph 
	 * properties. Only use this function if you are familiar with DOT file formats. Only nets
	 * with the number of sink connections less than maxFanout will be printed.
	 * 
	 * @param design CellDesign
	 * @param dotProperties Map of top-level graph properties for the DOT file
	 * @param maxFanout
	 */
	public DotFilePrinter(CellDesign design, Map<String,String> dotProperties, int maxFanout) {
		this.design = design;
		this.dotProperties = dotProperties;
		this.MAX_FANOUT = maxFanout;
	}
		
	/**
	 * Prints a DOT file of the design netlist with the configured dot properties. 
	 * 
	 * @param outputFile Output .dot location (C:/example.dot)
	 * @throws IOException
	 */
	public void printNetlistDotFile(String outputFile) throws IOException {
		
		outputStream = new BufferedWriter(new FileWriter(outputFile));
		outputStream.write(getNetlistDotString());
		outputStream.close();
	}
		
	/**
	 * Create a DOT string of the design netlist with the configured DOT properties. <br>
	 * 
	 * @return a DOT string
	 */
	public String getNetlistDotString() {
	
		nodeIds = new HashMap<>();
		dotBuilder = new StringBuilder();
			
		// add the dot file header
		dotBuilder.append("digraph \"" + design.getName() + "\"{\n");
		formatGraphProperties();
		
		// add cells to the dot file
		for (Cell cell: design.getCells()) {
			formatCell(cell, dotBuilder, "  ");			
		}
		
		// add nets to the dot file
		for (CellNet net : design.getNets()) {
			
			// only print small fanout nets for now to produce cleaner results
			// TODO: add option for this?
			if (net.getFanOut() == 0 || net.getFanOut() > MAX_FANOUT) {
				continue;
			}
			
			formatNet(net);
		}
		
		dotBuilder.append("}");
		
		return dotBuilder.toString();
	}
		
	/**
	 * Prints a DOT file that represents a placed netlist of the design with <br>
	 * the specified DOT properties. Cells placed in the same site are clustered <br>
	 * together.
	 * 
	 * @param outputFile Output .dot location (C:/example.dot)
	 * @throws IOException
	 */
	public void printPlacementDotFile(String outputFile) throws IOException {
		
		outputStream = new BufferedWriter(new FileWriter(outputFile));
		outputStream.write(getPlacementDotString());
		outputStream.close();
	}
	
	/**
	 * Creates a DOT string that represents a placed netlist of the design. <br>
	 * Cells placed in the same site are clustered together.
	 * 
	 * @return
	 */
	public String getPlacementDotString() {
		
		nodeIds = new HashMap<>();
		dotBuilder = new StringBuilder();
			
		// add the dot file header
		dotBuilder.append("digraph \"" + design.getName() + "\"{\n");
		formatGraphProperties();
		
		for (Site site : design.getUsedSites()) {
			formatSiteCluster(site);
		}
		
		// add nets to the dot file
		for (CellNet net : design.getNets()) {
			
			// only print small fanout nets for now to produce cleaner results
			// TODO: add option for this?
			if (net.getFanOut() == 0 || net.getFanOut() > MAX_FANOUT) {
				continue;
			}
			
			formatNet(net);
		}
		
		dotBuilder.append("}");
		
		return dotBuilder.toString();
	}
	
	/**
	 * 
	 * @param outputFile
	 * @param site
	 * @throws IOException
	 */
	public void printSiteDotString(String outputFile, Site site) throws IOException {
		outputStream = new BufferedWriter(new FileWriter(outputFile));
		outputStream.write(getSiteDotString(site));
		outputStream.close();
	}
	
	/**
	 * TODO: clean this up, but committing it to get it to Dr. Nelson for FPL demo
	 * @param site Site to print dot string for
	 * @return
	 */
	public String getSiteDotString(Site site) {
		
		nodeIds = new HashMap<>();
		dotBuilder = new StringBuilder();
				
		// add the dot file header
		dotBuilder.append("digraph \"" + design.getName() + "\"{\n");
		
		formatGraphProperties();
		formatBlankNodes(site);
		formatSiteCluster(site);
		formatSiteNets(site);
		
		dotBuilder.append("}");
		
		return dotBuilder.toString();
	}
	

	/**
	 * Creates a DOT string of the specified {@link RouteTree} object.
	 * The resulting DOT graph is given a default name of "RouteTree"
	 * 
	 * @param route {@link RouteTree} to print
	 * @return A DOT string
	 */
	public static String getRouteTreeDotString(RouteTree route) {
		return getRouteTreeDotString(route, "RouteTree");
	}
	
	/**
	 * Creates a DOT string of the intersite route of the specified {@link CellNet}.
	 * This function assumes that a RouteTree has been assigned to the net.
	 * 
	 * @param net {@link CellNet}
	 */
	public static String getRouteTreeDotString(CellNet net) {
		return getRouteTreeDotString(net.getIntersiteRouteTree(), net.getName());
	}
	
	/**
	 * Creates a DOT string of the specified {@link RouteTree} object.
	 * 
	 * @param route {@link RouteTree} to print
	 * @param name Name of the generated DOT graph.
	 * @return A DOT string
	 */
	public static String getRouteTreeDotString(RouteTree route, String name) {
		// initialize function
		Queue<RouteTree> rtQueue = new LinkedList<>();
		Map<RouteTree, Integer> nodeIds = new HashMap<>(); 
		StringBuilder builder = new StringBuilder();
		
		if(route == null) {
			throw new Exceptions.DesignAssemblyException("Net needs to have a RouteTree to generate dot string");
		}
		
		// append the header
		builder.append("digraph \"" + name + "\"{\n");
				
		// create the unique ID list for RouteTrees
		route.iterator().forEachRemaining(rt -> nodeIds.put(rt, nodeIds.size()));
		
		// print the node and edge information for the RouteTree
		rtQueue.add(route);

		while (!rtQueue.isEmpty()) {
			RouteTree tmp = rtQueue.poll();
			
			builder.append(String.format(" %d [label=\"%s\"]\n", nodeIds.get(tmp), tmp.getWire().getFullName()));
			
			// only print edges if the route tree has any
			if (!tmp.isLeaf()) {
<<<<<<< HEAD
				for (RouteTree sink : tmp.getSinkTrees()) {
					builder.append(String.format(" %d->%d\n", nodeIds.get(tmp), nodeIds.get(sink)));
=======
				for (RouteTree sink : tmp.getChildren()) {
					String edgeColor = sink.getConnection().isPip() ? "red" : "black";
					builder.append(String.format(" %d->%d [color=\"%s\"]\n", nodeIds.get(tmp), nodeIds.get(sink), edgeColor));
>>>>>>> 8f69216a
					rtQueue.add(sink);
				}
			} 
			else {
				// TODO: add a node for site pins?
			}
		}
		
		builder.append("}");
		return builder.toString();
	}
		
	private boolean isCellPinInSite(CellPin pin, Site site) { 
		return pin != null && pin.getCell().getSite().equals(site);
	}
	
	/*
	 * Formats the top-level graph properties
	 * Example: rankDir=LR;
	 */
	private void formatGraphProperties() {
		
		for(String key : dotProperties.keySet()) {
			String value = dotProperties.get(key);
			dotBuilder.append(String.format("  %s=%s;\n", key, value));
		}
	}
	
	/*
	 * Formats the cell into a DOT record node
	 */
	private void formatCell(Cell c, StringBuilder builder, String startSpace) {

		int cellId = nodeIds.size();
		builder.append(startSpace + cellId + " [shape=record, label=\"{");
		
		// update the nodeID map with the cell and cell id's 
		nodeIds.put(c.getName(), cellId);
		
		// add input pin info		
		if (c.getInputPins().size() > 0) {
			formatCellPins(c.getInputPins(), builder, "{ ", "} |");
		}
		
		// add cell info .. TODO: update this to print all properties of a cell
		String lutString = (c.getLibCell().isLut() ? "\\n" + c.getProperties().getValue("INIT") : "");
		builder.append(String.format(" { <%d>%s%s\\n%s\\n(%s) } ", cellId, getAbbreviatedCellName(c), lutString, c.isPlaced() ? c.getBel().getName() : "UNPLACED", c.getLibCell().getName()));
		
		// add output pin info
		if (c.getOutputPins().size() > 0) {
			formatCellPins(c.getOutputPins(), builder, "| { ", "}");
		}
		
		builder.append("}\"];\n");
	}
	
	/*
	 * Shortens a cell name if necessary to improve readability of the graph
	 */
	private String getAbbreviatedCellName(Cell cell) {
		
		String cellName = cell.getName();
		return cellName.length() > 20 ? cellName.substring(0, 19) + "..." : cellName;
	}
	
	/*
	 * Formats a list of cell pins for the corresponding cell record node
	 */
	private void formatCellPins(Collection<CellPin> cellPins, StringBuilder builder, String start, String finish) {
		
		builder.append(start);
		
		int index = 0;
		for (CellPin cellPin : cellPins) {
			
			int pinId = nodeIds.size();
			nodeIds.put(cellPin.getFullName(), pinId);
			
			boolean lastIteration = (index == cellPins.size() - 1);
			builder.append(String.format("<%d>%s %s", pinId, cellPin.getName(), lastIteration ? finish : "| "));
			
			index++;
		}
	}
	
	/*
	 * Formats a net into an edge list for the dot file
	 */
	private void formatNet(CellNet net) {
		
		CellPin source = net.getSourcePin(); 		
		dotBuilder.append(String.format("  %d:%d:e->", nodeIds.get(source.getCell().getName()), nodeIds.get(source.getFullName())));
		
		int index = 0;
		for (CellPin sink : net.getSinkPins()) {
			boolean isLastIteration = index == net.getSinkPins().size() - 1; 
			
			dotBuilder.append(String.format("%d:%d%s", nodeIds.get(sink.getCell().getName()), 
													   nodeIds.get(sink.getFullName()), 
													   isLastIteration ? ";\n" : ","));
			index++;
		}
	}
	
	/*
	 * Formats the site into a dot subgraph with all the cells placed at that site
	 */
	private void formatSiteCluster(Site site) {
		
		dotBuilder.append("  subgraph cluster" + site.getName() + "{\n");
		dotBuilder.append("    label=" + site.getName() + ";\n");
		FamilyInfo familyInfo = FamilyInfos.get(design.getFamily());

		// format a slice to make it look good
		if (familyInfo.sliceSites().contains(site.getType())) {
			formatSliceCluster(site, design.getCellsAtSite(site));
		}
		else {
			// create a cluster for the site 
			for (Cell cell : design.getCellsAtSite(site)) {			
				formatCell(cell, dotBuilder, "    ");
			}
		}
			
		// end of subgraph
		dotBuilder.append("  }\n");
	}
	
	private void formatSliceCluster(Site site, Collection<Cell> cellsAtSite) {
		
		StringBuilder lutBuilder = new StringBuilder();
		StringBuilder cellBuilder = new StringBuilder();
		StringBuilder ffBuilder = new StringBuilder();
		 
		lutBuilder.append("    subgraph clusterLUT {\n" );
		lutBuilder.append("      style=invis\n");
		
		cellBuilder.append("    subgraph clusterMid {\n" );
		cellBuilder.append("      style=invis\n");
		
		ffBuilder.append("    subgraph clusterFF {\n" );
		ffBuilder.append("      style=invis\n");
				
		Cell lutCell = null;
		Cell middleCell = null;
		Cell ffCell = null;
		
		for (Cell cell : cellsAtSite) {
			if (cell.getLibCell().isLut()) {
				formatCell(cell, lutBuilder, "      ");
				lutCell = cell;
			}
			else if (cell.getBel().getName().contains("FF")) {
				formatCell(cell, ffBuilder, "      ");
				ffCell = cell;
			}
			else { // basic cell
				formatCell(cell, cellBuilder, "      ");
				middleCell = cell;
			}
		}
		
		lutBuilder.append("    }\n");
		cellBuilder.append("    }\n");		
		ffBuilder.append("    }\n");

		dotBuilder.append(lutBuilder.toString());
		dotBuilder.append(cellBuilder.toString());
		dotBuilder.append(ffBuilder.toString());
		
		formatSliceLayout(lutCell, middleCell, ffCell);
	}
	
	/*
	 * Adds invisible edges so that the LUTs are displayed to the left, the FF are displayed
	 * to the right, and everything else is displayed in the middle for a slice.\
	 * TODO: may have to add an invisible node between the two
	 */
	private void formatSliceLayout(Cell lutCell, Cell middleCell, Cell ffCell) {
		// add invisible edges to create desired layout
		if (lutCell != null) {		
			if (middleCell != null) {
				dotBuilder.append(String.format("    %d->%d [lhead=clusterLUT, ltail=clusterMid, style=invis];\n", 
												nodeIds.get(lutCell.getName()), nodeIds.get(middleCell.getName())));
			}
			else if (ffCell != null) {
				dotBuilder.append(String.format("    %d->%d [lhead=clusterLUT, ltail=clusterFF style=invis];\n", 
												nodeIds.get(lutCell.getName()), nodeIds.get(ffCell.getName())));
			}
		}
		else if (ffCell != null && middleCell != null) {
			dotBuilder.append(String.format("    %d->%d [lhead=clusterMid, ltail=clusterFF, style=invis];\n", 
											nodeIds.get(middleCell.getName()), nodeIds.get(ffCell.getName())));
		}
	}
	
	/*
	 * 
	 */
	private void formatBlankNodes(Site site) {
		
		for (CellNet net : getUniqueNetsAtSite(site)) {		
			
			if(!isNetQualifiedForSiteView(net)){
				continue;
			}

			CellPin source = net.getSourcePin();
			if (!isCellPinInSite(source, site)) {
				createBlankNode(source.getFullName());
			}
			
			for (CellPin cellPin : net.getSinkPins()) {
				if (!isCellPinInSite(cellPin, site)) {
					createBlankNode(cellPin.getFullName());
				}
			}
		}
	}
	
	private Set<CellNet> getUniqueNetsAtSite(Site site) {
		return design.getCellsAtSite(site).stream()
				.flatMap(x->x.getNetList().stream())
				.collect(Collectors.toSet());
	}
	
	private boolean isNetQualifiedForSiteView(CellNet net) {
		
		CellPin source = net.getSourcePin(); 
		return source != null &&
				!source.getCell().isGndSource() &&
				!source.getCell().isVccSource() &&
				net.getSinkPins().size() > 0 &&
				net.getSinkPins().size() < MAX_FANOUT; 
	}
	
	private boolean createBlankNode(String nodeName) {
		
		if(nodeIds.containsKey(nodeName)) {
			return false;
		}
	
		int id = nodeIds.size();
		nodeIds.put(nodeName, id);
		dotBuilder.append("  " + id + " [style=invis];\n");
		
		return true;
	}
	
	/*
	 * This function will only print the nets attached to the specified site
	 */
	private void formatSiteNets(Site site) {
		
		for (CellNet net : getUniqueNetsAtSite(site)) {
		
			if (!isNetQualifiedForSiteView(net)) {
				continue;
			}
			
			// format source
			boolean sourceInSite = false;
			CellPin source = net.getSourcePin();
			if (isCellPinInSite(source, site)) {
				sourceInSite = true; 
				dotBuilder.append(String.format("  %d:%d:e->", nodeIds.get(source.getCell().getName()), 
															   nodeIds.get(source.getFullName())));
			}
			else {
				dotBuilder.append(String.format("  %d:e->", nodeIds.get(source.getFullName())));
			}
			
			// format sinks
			StringJoiner joiner = new StringJoiner(",");
			for (CellPin sinkPin : net.getSinkPins()) {
				if (isCellPinInSite(sinkPin, site)) {
					joiner.add(String.format("%d:%d", nodeIds.get(sinkPin.getCell().getName()), 
													  nodeIds.get(sinkPin.getFullName())));
				}
				else if (sourceInSite) {
					joiner.add(nodeIds.get(sinkPin.getFullName()).toString() + ":w");
				}
			}
			
			dotBuilder.append(joiner.toString() + ";\n");
		}
	}
	
	/**
	 * Sets the maximum fanout connections that will be printed to the DOT file.
	 * This can be used to ignore large fanout nets to produce an easier to view
	 * DOT file. The default max fanout is 10,000.
	 * 
	 * @param maxFanout Max fanout nets to print
	 */
	public void setMaxFanout(int maxFanout) {
		this.MAX_FANOUT = maxFanout;
	}

 }<|MERGE_RESOLUTION|>--- conflicted
+++ resolved
@@ -312,14 +312,8 @@
 			
 			// only print edges if the route tree has any
 			if (!tmp.isLeaf()) {
-<<<<<<< HEAD
-				for (RouteTree sink : tmp.getSinkTrees()) {
+				for (RouteTree sink : tmp.getChildren()) {
 					builder.append(String.format(" %d->%d\n", nodeIds.get(tmp), nodeIds.get(sink)));
-=======
-				for (RouteTree sink : tmp.getChildren()) {
-					String edgeColor = sink.getConnection().isPip() ? "red" : "black";
-					builder.append(String.format(" %d->%d [color=\"%s\"]\n", nodeIds.get(tmp), nodeIds.get(sink), edgeColor));
->>>>>>> 8f69216a
 					rtQueue.add(sink);
 				}
 			} 
