/*
 * Copyright (c) 2016 Brigham Young University
 *
 * This file is part of the BYU RapidSmith Tools.
 *
 * BYU RapidSmith Tools is free software: you may redistribute it
 * and/or modify it under the terms of the GNU General Public License
 * as published by the Free Software Foundation, either version 3 of
 * the License, or (at your option) any later version.
 *
 * BYU RapidSmith Tools is distributed in the hope that it will be
 * useful, but WITHOUT ANY WARRANTY; without even the implied warranty
 * of MERCHANTABILITY or FITNESS FOR A PARTICULAR PURPOSE. See the
 * GNU General Public License for more details.
 *
 * A copy of the GNU General Public License is included with the BYU
 * RapidSmith Tools. It can be found at doc/LICENSE.GPL3.TXT. You may
 * also get a copy of the license at <http://www.gnu.org/licenses/>.
 */
package edu.byu.ece.rapidSmith.interfaces.vivado;

import java.io.BufferedReader;
import java.io.BufferedWriter;
import java.io.FileReader;
import java.io.FileWriter;
import java.io.IOException;
import java.io.LineNumberReader;
import java.util.*;
import java.util.regex.Matcher;
import java.util.regex.Pattern;
import java.util.stream.Collectors;

import edu.byu.ece.rapidSmith.design.subsite.BelRoutethrough;
import edu.byu.ece.rapidSmith.design.subsite.Cell;
import edu.byu.ece.rapidSmith.design.subsite.CellDesign;
import edu.byu.ece.rapidSmith.design.subsite.CellNet;
import edu.byu.ece.rapidSmith.design.subsite.CellPin;
import edu.byu.ece.rapidSmith.design.subsite.ImplementationMode;
import edu.byu.ece.rapidSmith.device.Connection;
import edu.byu.ece.rapidSmith.design.subsite.RouteTree;
import edu.byu.ece.rapidSmith.device.BelPin;
import edu.byu.ece.rapidSmith.device.Bel;
import edu.byu.ece.rapidSmith.device.SitePin;
import edu.byu.ece.rapidSmith.device.SiteType;
import edu.byu.ece.rapidSmith.device.SiteWire;
import edu.byu.ece.rapidSmith.device.Device;
import edu.byu.ece.rapidSmith.device.Site;
import edu.byu.ece.rapidSmith.device.Tile;
import edu.byu.ece.rapidSmith.device.TileWire;
import edu.byu.ece.rapidSmith.device.Wire;
import edu.byu.ece.rapidSmith.device.WireEnumerator;

import static edu.byu.ece.rapidSmith.util.Exceptions.ParseException;

/**
 * This class is used for parsing and writing routing XDC files in a TINCR checkpoint.
 * Routing.xdc files are used to specify the physical wires that a net in Vivado uses.
 */
public class XdcRoutingInterface {

	private final Device device;
	private final CellDesign design;
	private final WireEnumerator wireEnumerator;
	private final HashMap<SitePin, IntrasiteRoute> sitePinToRouteMap;
	private final Map<BelPin, CellPin> belPinToCellPinMap;
	private final Map<SiteType, Set<String>> staticSourceMap;
	private Set<Bel> staticSourceBels;
	private int currentLineNumber;
	private String currentFile;
	private Map<Bel, BelRoutethrough> belRoutethroughMap;
	private Pattern pipNamePattern;
	private Map<String, String> oocPortMap;
	private ImplementationMode implementationMode;
	private boolean pipUsedInRoute = false;
	
	/**
	 * Creates a new XdcRoutingInterface object.
	 * 
	 * @param design {@link CellDesign} to add routing information to
	 * @param device {@link Device} of the specified design
	 * @param pinMap A map from a {@link BelPin} to its corresponding {@link CellPin} (the cell
	 * 				pin that is currently mapped onto the bel pin)  
	 */
	public XdcRoutingInterface(CellDesign design, Device device, Map<BelPin, CellPin> pinMap, ImplementationMode mode) {
		this.device = device;
		this.wireEnumerator = device.getWireEnumerator();
		this.design = design;
		this.sitePinToRouteMap = new HashMap<>();
		this.staticSourceMap = new HashMap<>();
		this.belPinToCellPinMap = pinMap;
		this.currentLineNumber = 0;
		this.pipNamePattern = Pattern.compile("(.*)/.*\\.([^<]*)((?:<<)?->>?)(.*)"); 
		this.implementationMode = mode;
	}
	
	/**
	 * Returns a set of BELs that are being used as a routethrough.
	 * This is only valid after {@link XdcRoutingInterface::parseRoutingXDC} has been called.
	 * @return A map from a {@link Bel}s to {@link BelRoutethrough}s
	 */
	public Map<Bel, BelRoutethrough> getRoutethroughsBels() {
		
		return (this.belRoutethroughMap == null) ? 
				Collections.emptyMap() :
					belRoutethroughMap;
	}
	
	/**
	 * Returns a set of BELs that are being used as a static source (VCC or GND).
	 * This is only valid after {@link XdcRoutingInterface::parseRoutingXDC} has been called.
	 */
	public Set<Bel> getStaticSourceBels() {
		
		return (staticSourceBels == null) ? 
				Collections.emptySet() :
				staticSourceBels;
	}
		
	/**
	 * Parses the specified routing.xdc file, and applies the physical wire information to the nets of the design
	 * 
	 * @param xdcFile routing.xdc file
	 * @throws IOException
	 */
	public void parseRoutingXDC(String xdcFile) throws IOException {
		
		currentFile = xdcFile;
		// Regex used to split lines via whitespace
		Pattern whitespacePattern = Pattern.compile("\\s+");
		
		// try-with-resources to guarantee no resource leakage
		try (LineNumberReader br = new LineNumberReader(new BufferedReader(new FileReader(xdcFile)))) {
		
			String line;
			while ((line = br.readLine()) != null) {
				this.currentLineNumber = br.getLineNumber();
				String[] toks = whitespacePattern.split(line);
	
				// TODO: I know the order these things appear in the file, so I probably don't need a big switch statement
				// SITE_PIPS -> STATIC_SOURCES -> LUT_RTS -> INTRASITE/INTERSITE/ROUTE
				// Update this if there is a performance issue, but it should be fine
				switch (toks[0]) {
				
					case "SITE_PIPS" : processSitePips(toks);
						break;
					case "INTERSITE" : processIntersitePins(toks);
						break;
					case "INTRASITE" : processIntrasiteRoute(toks);
						break;
					case "ROUTE" : processIntersiteRoutePips(toks); 
						break;
					case "LUT_RTS" : processLutRoutethroughs(toks); 
						break;
					case "VCC_SOURCES" : processStaticSources(toks, true);
						break;
					case "GND_SOURCES" : processStaticSources(toks, false);
						break;
					case "VCC": 
						String[] vccStartwires = br.readLine().split("\\s+");
						assert (vccStartwires[0].equals("START_WIRES"));
						processStaticNet2(toks, vccStartwires);
						break; 
					case "GND": 
						String[] gndStartWires = br.readLine().split("\\s+");
						assert (gndStartWires[0].equals("START_WIRES"));
						processStaticNet2(toks, gndStartWires);
						break;
					case "OOC_PORT" : processOocPort(toks);
						break;
					default : 
						throw new ParseException("Unrecognized Token: " + toks[0]);
				}
			}
			
			// compute the routing status for the GND and VCC nets at the end
			if (design.getVccNet() != null) {
				design.getVccNet().computeRouteStatus();
			}
			if (design.getGndNet() != null) {
				design.getGndNet().computeRouteStatus();
			}
		}
	}
	
	/**
	 * Loads the site PIP information for a site.
	 *  
	 * @param toks A string array of the form: <br>
	 * <br>
	 * {@code SITE_PIPS sitename pip0:input0 pip1:input1 ... pinN:inputN"} <br>
	 * <br> 
	 * where space separated elements are different elements in the array
	 */
	private void processSitePips (String[] toks) {
		
		Site site = tryGetSite(toks[1]);
		readUsedSitePips(site, toks);
		createStaticSubsiteRouteTrees(site);
	}
	
	/**
	 * Loads the site pin information for a net, and creates the intrasite routing
	 * connected to those site pins 
	 *  
	 * @param toks A string array of the form: <br>
	 * <br>
	 * {@code INTERSITE netName site0/pin0 site1/pin1 ... siteN/pinN"} <br>
	 * <br> 
	 * where space separated elements are different elements in the array
	 */
	private void processIntersitePins(String[] toks) {
		
		CellNet net = tryGetCellNet(toks[1]);		
		
		for (int index = 2 ; index < toks.length; index++) {
			
			String[] sitePinToks = toks[index].split("/");
			
			assert (sitePinToks.length == 2);
			
			Site site = tryGetSite(sitePinToks[0]);
			SitePin pin = tryGetSitePin(site, sitePinToks[1]);
			
			if (pin.isInput()) { // of a site
				createIntrasiteRoute(pin, net, design.getUsedSitePipsAtSite(site));
			}
			else { // pin is an output of the site
				
				if (net.getSourceSitePin() != null) {
					net.addSourceSitePin(pin);
					continue;
				}
				
				// Most nets only have one source site pin, but CARRY4 cells can have "more than one" reported from vivado
				//if (net.getSourceSitePin() == null) {
				//	net.setSourceSitePin(pin);
				//}
				net.addSourceSitePin(pin);
				CellPin sourceCellPin = tryGetNetSource(net);
				BelPin sourceBelPin = tryGetMappedBelPin(sourceCellPin);
				createIntrasiteRoute(net, sourceBelPin, false, design.getUsedSitePipsAtSite(site));
			}
		}
		net.computeRouteStatus();
	}
	
	/**
	 * Creates routing data structures for an intrasite route
	 *  
	 * @param toks A string array of the form: <br>
	 * <br>
	 * {@code INTRASITE netName} <br>
	 * <br> 
	 * where space separated elements are different elements in the array
	 */
	private void processIntrasiteRoute(String[] toks) {
		
		CellNet net = tryGetCellNet(toks[1]);		
		
		if (net.getSourcePin() == null) {
			return;
		}
		
		CellPin sourceCellPin = tryGetNetSource(net);
		BelPin sourceBelPin = tryGetMappedBelPin(sourceCellPin);
				
		Site site = sourceBelPin.getBel().getSite();
		createIntrasiteRoute(net, sourceBelPin, true, design.getUsedSitePipsAtSite(site));
		net.setIsIntrasite(true);
		net.computeRouteStatus();
	}
	
	/**
	 * Creates the routing data structures for a VCC or GND net
	 * 
	 * @param wireToks A string array of the form: <br>
	 * {@code "VCC tile0/wire0 tile1/wire1 ... tileN/wireN"} <br>
	 * where space separated elements are different elements in the array. The {@code tile/wire} elements
	 * are the wires that are used in the static net. GND could also be the first token. <br>
	 * @param startWires A string array of the form: <br>
	 * {@code "START_WIRES tile0/wire0 tile1/wire1 ... tileN/wireN"} <br>
	 * where space separated elements are different elements in the array. The {@code tile/wire} elements
	 * are the <b>starting wires</b> of the net (i.e. the wires connected to tieoffs).
	 */
	private void processStaticNet2(String[] wireToks, String[] startWires) {
		CellNet net = tryGetCellNet(wireToks[0]);
		Map<String, Set<String>> pipMap = buildPipMap(wireToks, 1);
		
		// Recreate the routing structure for each of the start wires
		// The first token is either VCC or START_WIRES, not a wire name
		for (int i = 1; i < startWires.length; i++ ) {
			Wire startWire = createTileWire(startWires[i]);
			RouteTree netRouteTree = recreateRoutingNetwork2(net, startWire, pipMap);
			net.addIntersiteRouteTree(netRouteTree);
		}
	}
	
	private Map<String, Set<String>> buildPipMap(String[] toks, int startIndex) {
		Map<String, Set<String>> pipMap = new HashMap<String, Set<String>>();
		
		// build the pip map for connections
		for (int i = startIndex; i < toks.length; i++ ) {			
			Matcher m = pipNamePattern.matcher(toks[i]);
			
			if (m.matches()) {
				String source = m.group(1) + "/" + m.group(2);
				String sink = m.group(1) + "/" + m.group(4);
				pipMap.computeIfAbsent(source, k -> new HashSet<String>()).add(sink);
				
				// if the PIP is a bi-directional pip, add both directions to the map...
				// the correct pip direction will be determined later in the routing import.
				if (m.group(3).equals("<<->>")) {
					pipMap.computeIfAbsent(sink, k -> new HashSet<String>()).add(source);
				}
			}
			else {
				throw new ParseException("Invalid Pip String configuration: " + toks[i]);
			}
		}
		return pipMap;
	}
	
	/**
	 * Creates the routing data structures for a net given all the PIPs of the net.
	 * 
	 * @param toks A string array of the form: <br>
	 * {@code "ROUTE netName tile1/tileType1.wireA->wireB ... tileN/tileTypeN.wireN->wireN+1"} <br>
	 * where space separated elements are different elements in the array. The {@code tile/wire} elements
	 * are the pips used in the net {@code netName}. An example ROUTE is given below: <br>
	 * 
	 * {@code ROUTE q_reg[0]_i_1_n_0 CLBLL_L_X2Y69/CLBLL_L.CLBLL_LL_COUT->CLBLL_LL_COUT_N}
	 */
	private void processIntersiteRoutePips(String[] toks) {
		CellNet net = tryGetCellNet(toks[1]);
		Map<String, Set<String>> pipMap = buildPipMap(toks, 2);

		// There is a bug in Vivado where site pins for some nets starting at PAD's are
		// not returned through the Tcl interface.
		if (net.sourceSitePinCount() == 0 && implementationMode == ImplementationMode.REGULAR) {
			Site site = net.getSourceBelPin().getBel().getSite();
			createIntrasiteRoute(net, net.getSourceBelPin(), false, design.getUsedSitePipsAtSite(site));
		}
		
		assert (net.sourceSitePinCount() > 0 || implementationMode == ImplementationMode.OUT_OF_CONTEXT) : 
			net.getName() + " should have at least one source site pin";
		
		// Using the pip map, recreate each route as a RouteTree object
		List<SitePin> pinsToRemove = new ArrayList<SitePin>(); 
		//System.out.println(net.getSourceSitePins().size() + " " + net.getSourceSitePin().getName() + " " + net.getSourceSitePin().getExternalWire().getFullWireName());
		for (SitePin sitePin : net.getSourceSitePins()) {
			RouteTree netRouteTree = recreateRoutingNetwork2(net, sitePin.getExternalWire(), pipMap);
			
			// Routes are only valid if they actually use a PIP connections. Otherwise they are unused
			if (pipUsedInRoute) {
				net.addIntersiteRouteTree(netRouteTree);
			} else {
				pinsToRemove.add(sitePin);
			}
			/*
			// If the only wire in the route is the wire connecting to the source site pin, then the
			// site pin is not a valid source, and so we remove it.
			if (netRouteTree.getSinkTrees().size() == 0) {
				pinsToRemove.add(sitePin);
			}
			else {
				net.addIntersiteRouteTree(netRouteTree);
			}
			*/
		}
		
		// remove all invalid site pins sources for the net
		pinsToRemove.forEach(pin -> net.removeSourceSitePin(pin));
				
		// For out-of-context checkpoints, look for hierarchical ports that are routed to floating wires
		if (implementationMode==ImplementationMode.OUT_OF_CONTEXT && net.getSourcePin().getCell().isPort()) {
			
			Cell port = net.getSourcePin().getCell();
			String startWireName = oocPortMap.get(port.getName());
			if (startWireName != null) {
				String[] wireToks = startWireName.split("/");
				assert (wireToks.length == 2);
				Tile tile = tryGetTile(wireToks[0]);
				int wireEnum = tryGetWireEnum(wireToks[1]);
				Wire startTileWire = new TileWire(tile, wireEnum);
				RouteTree netRouteTree = recreateRoutingNetwork2(net, startTileWire, pipMap);
				net.addIntersiteRouteTree(netRouteTree);
<<<<<<< HEAD
				//assert this.pipUsedInRoute;
			}
		}
		
=======
				assert this.pipUsedInRoute;
			}
		}
				
		//assert net.sourceSitePinCount() > 0 || connectedToPort : "Net " + net.getName() + " should have a source site pin. ";
>>>>>>> ebdad931
		assert net.sourceSitePinCount() > 0 || implementationMode==ImplementationMode.OUT_OF_CONTEXT : 
			"Net " + net.getName() + " should have a source site pin. ";
		net.computeRouteStatus();
	}
	
	/**
	 * Creates a {@link RouteTree} data structure from a set of PIPs
	 * that are in a net. Only wire connections that are enabled are traversed. 
	 * The RouteTree that is created represents the  <b>physical intersite</b> route of the net.
	 * 
	 * @param net {@link CellNet} to create a routing data structure for
	 * @param startWire The source wire for the net (connected to a site pin). Used to initialize the route 
	 * @param pipMap A map of PIPs used in the net from source wire name -> enabled sink wire names 
	 * @return {@link RouteTree} representing the physical intersite route of the net
	 */
	private RouteTree recreateRoutingNetwork2(CellNet net, Wire startWire, Map<String, Set<String>> pipMap) {
				
		// initialize the routing data structure with the start wire
		this.pipUsedInRoute = false;
		RouteTree start = new RouteTree(startWire);
		Queue<RouteTree> searchQueue = new ArrayDeque<>();
		Set<Wire> visited = new HashSet<>();
		
		Set<RouteTree> terminals = new HashSet<>();
		
		// initialize the search queue and visited wire set
		searchQueue.add(start); 
		visited.add(start.getWire());
		
		Set<String> emptySet = new HashSet<String>(1);
		
		while (!searchQueue.isEmpty()) {
			
			RouteTree routeTree = searchQueue.poll();
			Wire sourceWire = routeTree.getWire();			
			// add connecting wires that exist in the net to the search queue
			int connectionCount = 0; 

			for (Connection conn : routeTree.getWire().getWireConnections()) {
				
				Wire sinkWire = conn.getSinkWire();
								
				if (visited.contains(sinkWire)) {
					continue;
				}
				
				if (conn.isPip()) { 
					if (pipMap.getOrDefault(sourceWire.getFullWireName(), emptySet).contains(sinkWire.getFullWireName())) {
						this.pipUsedInRoute = true;
						connectionCount++;
						RouteTree sinkTree = routeTree.addConnection(conn);
						searchQueue.add(sinkTree);
						visited.add(sinkWire);
					}
				}
				else { // if (!visited.contains(sinkWire)) {
					connectionCount++;
					RouteTree sinkTree = routeTree.addConnection(conn);
					searchQueue.add(sinkTree);
					visited.add(sinkWire);
				}
			}
			
			// check to see if the current route tree object is connected to a valid sink site pin 
			// the connection count is used to filter out routethrough site pins
			SitePin sinkSitePin = routeTree.getConnectingSitePin();
			
			if (sinkSitePin != null && connectionCount == 0 && processSitePinSink(net, sinkSitePin)) {
				terminals.add(routeTree);
			}
		}
			
		// prune useless paths from the route tree (i.e paths that go nowhere)
		//start.prune(terminals);	
		return start;
	}
	
	private Wire createTileWire(String startWireName) {
		String[] startWireToks = startWireName.split("/");
		Tile tile = tryGetTile(startWireToks[0]);
		int wireEnum = tryGetWireEnum(startWireToks[1]);
		return new TileWire(tile, wireEnum);
	}
	
	/**
	 * When a route reaches a site pin, this function is called
	 * to mark sink cell pins as routed, and add pseudo pins
	 * to the design is necessary (for VCC and GND nets only)
	 * 
	 * @param net {@link CellNet} the is currently being routed
	 * @param sinkSitePin {@link SitePin} that the net routing has reached
	 * @return {@code true} is connected to the net AND being used, {@code false} otherwise.
	 * 	
	 */
	private boolean processSitePinSink(CellNet net, SitePin sinkSitePin) {
		// update the net with the routed cell pins
		IntrasiteRoute internalRoute = sitePinToRouteMap.get(sinkSitePin);
		
		if (internalRoute != null) { 
			internalRoute.setSinksAsRouted();
		}
		else if (net.isStaticNet()) {
			// implicit intrasite net. An Example is a GND/VCC net going to the A6 pin of a LUT.
			// I does not actually show the bel pin as used, but it is being used.
			// another example is the A1 pin on a SRL cell
			//assert(net.isStaticNet()) : "Only static nets should connect to floating site pins: " + net.getName() + " " + sinkSitePin;
			createStaticNetImplicitSinks(sinkSitePin, net);
		} 
		else {
			return false;
		}
		
		return true;
	}
	
	/**
	 * Creates a map from {@link BelPin} to {@link BelRoutethrough} for all used routethroughs
	 * found in the routing.rsc file. This map is used to successfully recreate intrasite routing
	 * for nets later in the parse process.
	 * 
	 * @param toks List of routethrough tokens in the form: <br>
	 * {@code LUT_RTS site0/bel0/inputPin0/outputPin0 site1/bel1/inputPin1/outputPin1 ...}
	 */
	private void processLutRoutethroughs(String[] toks) {

		this.belRoutethroughMap = new HashMap<>();
		
		for (int i = 1; i < toks.length; i++) {
			String[] routethroughToks = toks[i].split("/");			
			checkTokenLength(routethroughToks.length, 4);
			
			// TODO: Check that the input pin is an input pin and the output pin is an output pin?
			Site site = tryGetSite(routethroughToks[0]);
			Bel bel = tryGetBel(site, routethroughToks[1]);
			BelPin inputPin = tryGetBelPin(bel, routethroughToks[2]);
			BelPin outputPin = tryGetBelPin(bel, routethroughToks[3]);
		
			belRoutethroughMap.put(bel, new BelRoutethrough(inputPin, outputPin));
		}
	}
	
	/**
	 * Creates routing data structures for static nets (GND/VCC) that are
	 * source by static LUTs.
	 * 
	 * @param toks A list of static source bels in the form: <br>
	 * {@code STATIC_SOURCES site0/bel0/outputPin0 site1/bel1/outputPin1 ... siteN/belN/outputPinN}
	 */
	private void processStaticSources(String[] toks, boolean isVcc) {
		
		if (toks.length > 1) {
			this.staticSourceBels = new HashSet<>();
		}
		
		CellNet net = isVcc ? design.getVccNet() : design.getGndNet(); 
		
		for (int i = 1; i < toks.length; i++) {
			String[] staticToks = toks[i].split("/");
			checkTokenLength(staticToks.length, 3);
			
			Site site = tryGetSite(staticToks[0]);
			Bel bel = tryGetBel(site, staticToks[1]);
			BelPin sourcePin = tryGetBelPin(bel, staticToks[2]);
			boolean routeFound = tryCreateStaticIntrasiteRoute(net, sourcePin, design.getUsedSitePipsAtSite(site));
			assert routeFound : site.getName() + "/" + bel.getName() + "/" + sourcePin.getName();
			staticSourceBels.add(bel);
		}
	}
	
	/**
	 * Processes the "OOC_PORT" token in the placement.rsc of a RSCP. Specifically,
	 * this function adds the OOC port and corresponding port wire to the oocPortMap
	 * data structure for later processing. 
	 * 
	 * Expected Format: OOC_PORT portName Tile/Wire
	 * @param toks An array of space separated string values parsed from the placement.rsc
	 */
	private void processOocPort(String[] toks) {
	
		assert (toks.length == 3) : String.format("Token error on line %d: Expected format is \"OOC_PORT\" PortName Tile/Wire ", this.currentLineNumber); 
		
		if (this.oocPortMap == null) {
			this.oocPortMap = new HashMap<String, String>();
		}
		
		oocPortMap.put(toks[1], toks[2]); 
	}
	
	/**
	 * Parse the used PIPS within a given {@link Site}, and store that information in the current {@link CellDesign}
	 * data structure. These site pips are used to correctly import intrasite routing later in the parse process. 
	 * 
	 * @param site {@link Site} object
	 * @param toks An array of used site PIPS in the form: <br>
	 * {@code SITE_PIPS siteName pip0:input0 pip1:input1 ... pipN:inputN}
	 */
	private void readUsedSitePips(Site site, String[] toks) {
		
		HashSet<Integer> usedSitePips = new HashSet<>();
		
		String namePrefix = "intrasite:" + site.getType().name() + "/";
		
		// Iterate over the list of used site pips, and store them in the site
		for(int i = 2; i < toks.length; i++) {
			String pipWireName = (namePrefix + toks[i].replace(":", "."));
			Integer wireEnum = tryGetWireEnum(pipWireName); 
			
			SiteWire sw = new SiteWire(site, wireEnum);
			Collection<Connection> connList = sw.getWireConnections();
			
			// If the created wire has no connections, it is a polarity selector
			// that has been removed from the site
			if (connList.size() == 0) {
				continue;
			}
			
			assert (connList.size() == 1) : "Site Pip wires should have exactly one connection " + sw.getWireName() + " " + connList.size() ;
			
			Connection conn = connList.iterator().next();
			
			assert (conn.isPip()) : "Site Pip connection should be a PIP connection!";
			
			//add the input and output pip wires (there are two of these in RS2)
			// TODO: Is it useful to add the output wires?...I don't think these are necessary
			usedSitePips.add(wireEnum); 	
			usedSitePips.add(conn.getSinkWire().getWireEnum());
			// tryGetWireEnum(pipWireName.split("\\.")[0] + ".OUT")
		}
		
		design.setUsedSitePipsAtSite(site, usedSitePips);
	}
	
	/**
	 * Searches through the specified {@link Site} for VCC and GND BELs,
	 * and tries to create intrasite routing starting from those BELs if they are used.
	 * There is no way in Vivado to tell if they are used, so we have to search 
	 * each one. If the search reaches a {@link BelPin}, this mean the BEL source is being
	 * used and the site is completed. 
	 *   
	 * @param site {@link Site} object
	 */
	private void createStaticSubsiteRouteTrees(Site site) {
				
		Iterator<BelPin> staticSourceIt = getPowerBelSourcesToSearch(site); 
		while (staticSourceIt.hasNext()) {
			BelPin pin = staticSourceIt.next();
			// TODO: update this with type information
			boolean isVcc = pin.getBel().getName().contains("VCC");
			CellNet net = isVcc ? design.getVccNet() : design.getGndNet();
			tryCreateStaticIntrasiteRoute(net, pin, design.getUsedSitePipsAtSite(site));
		}
	}
	
	/**
	 * Searches through all {@link Bel}s in the specified site, and returns an iterator to a
	 * list of all BELs that are VCC or GND. 
	 * 
	 * TODO: Cache the information on a {@link SiteType} basis so that the search only happens
	 * once per site type. This is especially useful for SLICEL and SLICEM types. Right now, I am
	 * caching it on a per site basis, which seems useless... 
	 * 
	 * @param site
	 * @return
	 */
	private Iterator<BelPin> getPowerBelSourcesToSearch(Site site) {
		
		Set<String> staticSourcesInSite =  staticSourceMap.get(site.getType());
		
		if (staticSourcesInSite == null) {

			staticSourcesInSite = site.getBels().stream()
									.filter(bel -> bel.getName().contains("VCC") || bel.getName().contains("GND"))
									.map(Bel::getName)
									.collect(Collectors.toSet());

			staticSourceMap.put(site.getType(), staticSourcesInSite);
		}

		return staticSourcesInSite.stream()
							.map(site::getBel)
							.flatMap(bel -> bel.getSources().stream())
							.iterator();
	}
	
	/**
	 * Creates intrasite routing data structures for the route starting at the specified
	 * {@link SitePin}. In particular, this is for static nets (GND/VCC) that have
	 * terminated at a site pin, but the site pin has not been registered earlier during parsing.
	 * This is due to the net connecting to a BelPin, but not a CellPin. In this case, a <b>pseudo pin</b>
	 * will be created and attached to a cell if one exists on the bel.  
	 * 
	 * @param sitePin {@link SitePin} object
	 * @param net VCC or GND {@link CellNet} 
	 */
	private void createStaticNetImplicitSinks(SitePin sitePin, CellNet net) {
		
		IntrasiteRoute staticRoute = new IntrasiteRouteSitePinSource(sitePin, net, true);
		buildIntrasiteRoute(staticRoute, design.getUsedSitePipsAtSite(sitePin.getSite()));
		
		if (!staticRoute.isValid()) {
			// NOTE: there are cases in ultrascale where a static net connects to a site pin, but the signal goes nowhere in the site
			// In this case, we simply return and don't apply the routing.
			return;
		}
		staticRoute.applyRouting();
		// we can set sinks as routed here because we only call this function if we reach a site pin
		staticRoute.setSinksAsRouted();
	}
				
	/**
	 * Creates a route starting at the specified {@link SitePin}, which terminates at BelPins inside the site.
	 * The search is guided by the specified used site pips of the site.
	 * If no valid route is found, an exception is thrown because this function.
	 * expects a route to be found 
	 * 
	 * @param pin Site Pin to start the route
	 * @param net Net attached to that site pin
	 * @param usedSiteWires Set of used pips within the site
	 */
	private void createIntrasiteRoute(SitePin pin, CellNet net, Set<Integer> usedSiteWires) {
	
		IntrasiteRoute route = new IntrasiteRouteSitePinSource(pin, net, false);
		buildIntrasiteRoute(route, usedSiteWires);
		
		if (!route.isValid()) {			
			throw new AssertionError("Valid intrasite route not found from site pin : " + pin + " Net: " + net.getName());
		}
		
		route.applyRouting();
		sitePinToRouteMap.put(pin, route);
	}
	
	/**
	 * Creates a route starting at the specified {@link BelPin}, and terminates in either BelPins of {@link SitePin}s.
	 * The search is guided by the used site pips of the site. If no valid route is found, an exception is thrown 
	 * 
	 * @param pin Bel Pin to start the route
	 * @param isContained True if all sinks of the net are in the same site as the source
	 * @param isStatic True if the source of the net is a VCC or GND bel
	 * @param usedSiteWires Set of used pips within the site
	 */
	private void createIntrasiteRoute(CellNet net, BelPin pin, boolean isContained, Set<Integer> usedSiteWires) {
	
		IntrasiteRoute route = new IntrasiteRouteBelPinSource(net, pin, isContained);
		buildIntrasiteRoute(route, usedSiteWires);
		
		if (!route.isValid()) {
			throw new AssertionError("Valid intrasite route not found from bel pin : " + pin);
		}
		
		route.applyRouting();
		route.setSinksAsRouted();
	}
	
	/**
	 * Tries to create a route starting at a GND or VCC bel. <br>
	 * Because no route is guaranteed to exist, routing is only applied <br>
	 * if a valid route is found. Otherwise, nothing happens.
	 * 
	 * @param pin BelPin to start the search
	 * @param usedSiteWires Used site pips in the site
	 * @return True if a route is found
	 */
	private boolean tryCreateStaticIntrasiteRoute(CellNet net, BelPin pin, Set<Integer> usedSiteWires) {
		
		IntrasiteRoute route = new IntrasiteRouteBelPinSource(net, pin, false);
		buildIntrasiteRoute(route, usedSiteWires);
		
		if (route.isValid()) {
			route.applyRouting();
			route.setSinksAsRouted();
			return true;
		}
		return false;
	}
	
	/**
	 * Performs an intrasite search starting at either a {@link BelPin} or {@link SitePin}, 
	 * creates a RouteTree data structure of the search, and records all BelPin and SitePin sinks 
	 * of the search. See the {@link IntrasiteRoute} interface to see methods that are called from this function  
	 * 
	 * @param intrasiteRoute {@link IntrasiteRoute} interface. See {@link IntrasiteRouteSitePinSource} and
	 * 						{@link IntrasiteRouteBelPinSource} for more details
	 * @param usedSiteWires
	 */
	private void buildIntrasiteRoute(IntrasiteRoute intrasiteRoute, Set<Integer> usedSiteWires) {
		
		// Initialize the search
		Set<Wire> visitedWires = new HashSet<>(); // used to prevent cycles
		Queue<RouteTree> routeQueue = new LinkedList<>();
		
		RouteTree startRoute = intrasiteRoute.getStartRoute();
		Wire startWire = startRoute.getWire();
		routeQueue.add(startRoute);
		visitedWires.add(startWire);
		
		// continue the search until we have nowhere else to go
		while (!routeQueue.isEmpty()) {
			RouteTree currentRoute = routeQueue.poll();
			Wire currentWire = currentRoute.getWire();

			// reached a used bel pin that is not the source
			if (intrasiteRoute.isValidBelPinSink(currentWire) && !currentWire.equals(startWire)) {
				BelPin bp = currentWire.getTerminal();
				intrasiteRoute.addBelPinSink(bp, currentRoute);
			}
			// reached a site pin
			else if (connectsToSitePin(currentWire)) {
				SitePin sinkPin = currentWire.getConnectedPin();
				intrasiteRoute.addSitePinSink(sinkPin, currentRoute);
			}
			else {
				
				for (Connection conn : currentWire.getWireConnections()) {
										
					// skip wires we already visited
					if (visitedWires.contains(conn.getSinkWire())) {
						continue;
					}
					
					// only add valid search connections to the queue
					if (isQualifiedConnection(conn, currentWire, usedSiteWires)) {
						RouteTree next = currentRoute.addConnection(conn);
						routeQueue.add(next);
						visitedWires.add(next.getWire());
					}
				}
			}
		}
		
		// prune the route tree 
		intrasiteRoute.pruneRoute();
	}
	
	/**
	 *	Returns <code>true</code> if the specified wire connects to 
	 *a {@link SitePin}, <code>false</code> otherwise.
	 * 
	 * @param currentWire {@link Wire} object
	 */
	private boolean connectsToSitePin(Wire currentWire) {
		return currentWire.getConnectedPin() != null;
	}
	
	/**
	 * Returns true if the specified {@link Connection} object is a valid connection to follow in the site. 
	 * A connection is valid if one of the following are satisfied: <br>
	 * <p> <ul>
	 * <li> The connection is a <b>NON-PIP</b> wire connection  
	 * <li> The connection is a used LUT routethrough
	 * <li> The connection is a PIP wire connection that is used
	 * </ul><p> 
	 * 
	 * @param conn {@link Connection} object
	 * @param sourceWire The source {@link Wire} of the connection
	 * @param usedSiteWires A set of used wires in the {@link Site} that is currently being searched
	 */
	private boolean isQualifiedConnection(Connection conn, Wire sourceWire, Set<Integer> usedSiteWires) {
				
		return !conn.isPip() || // the connection is a regular wire connection
				isUsedRoutethrough(conn, sourceWire) || // or, the connection is a used lut routethrough 
				usedSiteWires.contains(sourceWire.getWireEnum()); // or the connection is a used site pip
	}
	
	/**
	 * Returns true if the given connections is a used BEL routethrough. <br>
	 * A connection satisfies this condition if: <br>
	 * <p> <ul>
	 * <li>(1) The connection is a routethrough <br>
	 * <li>(2) The BelPin is a key in the usedRoutethroughMap <br>
	 * <li>(3) The sink wire of the connection matched the value in the usedRoutethroughMap <br>
	 * </p> </ul>
	 * 
	 * @param conn Connection to test 
	 * @return True if the Connection is an available routethrough. False otherwise.
	 */
	private boolean isUsedRoutethrough(Connection conn, Wire sourceWire) {
		
		if (!conn.isRouteThrough()) {
			return false;
		}
		
		// a bel routethrough must also be connected to a BEL pin 
		assert sourceWire.getTerminal() != null : "Wire: " + sourceWire + " should connect to BelPin!";
		BelPin source = sourceWire.getTerminal();
		
		BelRoutethrough routethrough = this.belRoutethroughMap.get(source.getBel());
		
		return routethrough != null && routethrough.getOutputWire().equals(conn.getSinkWire());
	}
	
	/**
	 * Returns {@code true} if the specified {@link BelPin} is being used 
	 * in the design (i.e. a {@link CellPin} is mapped to it), {@code false} otherwise
	 */
	private boolean isBelPinUsed(BelPin pin) {
		return belPinToCellPinMap.containsKey(pin);
	}
	
	/**
	 * Compares the actual token length of a line in the routing.rsc file against the 
	 * expected token length. If they do not agree, a {@link ParseException} is thrown.
	 * 
	 * @param tokenLength
	 * @param expectedLength
	 */
	private void checkTokenLength(int tokenLength, int expectedLength) {
		
		if (tokenLength != expectedLength) {
			throw new ParseException(String.format("Incorrect number of tokens on line %d of %s.\n"
												+ "Expected: %d Actual: %d", currentLineNumber, currentFile, tokenLength, expectedLength));
		}
	}
	
	/**
	 * Tries to retrieve the Site object with the given site name <br>
	 * from the currently loaded device. If the site does not exist <br>
	 * a {@link ParseException} is thrown <br>
	 * 
	 * @param siteName Name of the site to retrieve
	 */
	private Site tryGetSite(String siteName) {
		
		Site site = device.getSite(siteName);
		
		if (site == null) {
			throw new ParseException("Site \"" + siteName + "\" not found in the current device. \n" 
									+ "On line " + this.currentLineNumber + " of " + currentFile);
		}
		
		return site;
	}
	
	/**
	 * Tries to retrieve the Tile object with the given name from the currently
	 * loaded device. If no such tile exists, a {@link ParseException} is thrown.
	 * 
	 * @param tileName Name of the tile to get a handle of
	 * @return {@link Tile} object
	 */
	private Tile tryGetTile(String tileName) {
		Tile tile = device.getTile(tileName);
		
		if (tile == null) {
			throw new ParseException("Tile \"" + tileName + "\" not found in device " + device.getPartName() + ". \n"  
					+ "On line " + this.currentLineNumber + " of " + currentFile); 
		}
		return tile;
	}
	
	/**
	 * Tries to retrieve the CellNet object with the given name <br>
	 * from the currently loaded design. If the net does not exist <br>
	 * a ParseException is thrown.
	 * 
	 * @param netName Name of net to retrieve
	 * @return CellNet
	 */
	private CellNet tryGetCellNet(String netName) {
		
		CellNet net;
		switch (netName) {
			case "VCC":
				net = design.getVccNet();
				break;
			case "GND":
				net = design.getGndNet();
				break;
			default:
				net = design.getNet(netName);
				break;
		}
		
		if (net == null) {
			throw new ParseException("Net \"" + netName + "\" does not exist in the current design. Validate Edif is correct.\n" 
									+ "On line " + this.currentLineNumber + " of " + currentFile);
		}
				
		return net;
	}
	
	/**
	 * Tries to retrieve the SitePin object specified by the site <br>
	 * and pin name. If the pin does not exist, a ParseException is thrown. <br>
	 *  
	 * @param site Site object
	 * @param pinName Name of the pin on the site
	 * @return SitePin
	 */
	private SitePin tryGetSitePin(Site site, String pinName) {
		
		SitePin pin = site.getSitePin(pinName);
		
		if (pin == null) {
			throw new ParseException(String.format("SitePin: \"%s/%s\" does not exist in the current device\n"
												   + "On line %d of %s", site.getName(), pinName, currentLineNumber, currentFile));
		}
		
		return pin;
	}
	
	/**
	 * Tries to retrieve the source of a CellNet. If the net does not have a source, <br>
	 * a ParseException is thrown because all nets with routing information are expected <br>
	 * to have a source cell pin.
	 * 
	 * @param net CellNet to get the source of
	 * @return CellPin
	 */
	private CellPin tryGetNetSource(CellNet net) {
		
		CellPin source = net.getSourcePin();
		
		if (source == null) {
			throw new ParseException("Net \"" + net.getName() +"\" does not have a source pin!\n" 
									+ "On line " + this.currentLineNumber + " of " + currentFile);
		}
		
		return source;
	}
	
	/**
	 * Tries to retrieve a BEL object from the currently loaded device. <br>
	 * If the BEL does not exist, a ParseException is thrown. <br>
	 * 
	 * @param site Site where the BEL resides
	 * @param belName Name of the BEL within the site
	 * @return Bel
	 */
	private Bel tryGetBel(Site site, String belName) {
		
		Bel bel = site.getBel(belName);
		
		if (bel == null) {
			throw new ParseException(String.format("Bel: \"%s/%s\" does not exist in the current device"
												 + "On line %d of %s", site.getName(), belName, currentLineNumber, currentFile));
		}
		
		return bel;
	}
	
	/**
	 * Tries to retrieve a BelPin object from the currently loaded device <br>
	 * If the pin does not exist, a ParseException is thrown. <br>
	 * 
	 * @param bel Bel which the pin is attached
	 * @param pinName Name of the bel pin
	 * @return BelPin
	 */
	private BelPin tryGetBelPin(Bel bel, String pinName) {
		
		BelPin pin = bel.getBelPin(pinName);
		
		if (pin == null) {
			throw new ParseException(String.format("BelPin: \"%s/%s\" does not exist in the current device"
												 + "On line %d of %s", bel.getName(), pinName, currentLineNumber, currentFile));
		}
		
		return pin;
	}
	
	/**
	 * Tries to get the BelPin that the specified CellPin is mapped to.
	 * If this function is called, it is expected that the CellPin maps
	 * to exactly one BelPin (it is a source pin). 
	 * @param cellPin CellPin to get the BelPin mapping of
	 * @return BelPin
	 */
	private BelPin tryGetMappedBelPin(CellPin cellPin) {
		
		int mapCount = cellPin.getMappedBelPinCount(); 
		
		if (mapCount != 1) {
			throw new ParseException(String.format("Cell pin source \"%s\" should map to exactly one BelPin, but maps to %d\n"
												+ "On %d of %s", cellPin.getName(), mapCount, currentLineNumber, currentFile));
		}
		
		return cellPin.getMappedBelPin();
	}
	
	
	/**
	 * Tries to retrieve the integer enumeration of a wire name in the currently loaded device <br>
	 * If the wire does not exist, a ParseException is thrown <br>
	 * @param wireName
	 * @return
	 */
	private int tryGetWireEnum(String wireName) {
		
		Integer wireEnum = wireEnumerator.getWireEnum(wireName);
		
		if (wireEnum == null) {
			throw new ParseException(String.format("Wire: \"%s\" does not exist in the current device. \n"
												 + "On line %d of %s", wireName, currentLineNumber, currentFile));
		}
		
		return wireEnum;
	}
	
	/**
	 * Creates a routing.xdc file from the nets of the given design. <br>
	 * This file can be imported into Vivado to constrain the physical location of nets. 
	 * 
	 * @param xdcOut Location to write the routing.xdc file
	 * @param design Design with nets to export
	 * @throws IOException
	 */
	public void writeRoutingXDC(String xdcOut, CellDesign design) throws IOException {
		
		BufferedWriter fileout = new BufferedWriter (new FileWriter(xdcOut));
		
		//write the routing information to the TCL script
		for(CellNet net : design.getNets()) {

			// only print nets that have routing information. Grab the first RouteTree of the net and use this as the final route
			if ( net.getIntersiteRouteTree() != null ) {
				fileout.write(String.format("set_property ROUTE %s [get_nets {%s}]\n", getVivadoRouteString(net), net.getName()));
			}
		}
		
		fileout.close();
	}
	
	/**
	 * Creates the Vivado equivalent route string of the specified net. 
	 * If the net is a generic net (i.e. not VCC or GND), the first RouteTree 
	 * in the net's list of RouteTrees is assumed to be the route to print. 
	 * For GND and VCC nets, all RouteTrees in the net's list of RouteTrees 
	 * are printed. This function can be used to incrementally update the 
	 * ROUTE property of a net in Vivado.
	 *  
	 * @param net CellNet to create a Vivado ROUTE string for
	 * @return Vivado ROUTE string
	 */
	public static String getVivadoRouteString(CellNet net) {
		
		if (net.getIntersiteRouteTreeList().size() == 1) {
			RouteTree route = net.getIntersiteRouteTree();
			return createVivadoRoutingString(route.getFirstSource());
		}
		
		// otherwise we assume its a VCC or GND net, which has a special Route string
		String routeString = "\" ";
		for (RouteTree rt : net.getIntersiteRouteTreeList()) {
			routeString += "( " + createVivadoRoutingString(rt.getFirstSource()) + ") ";
		}

		return routeString + "\"";
	}
	
	/*
	 * Creates and formats the route tree into a string that Vivado understands and can be applied to a Vivado net
	 * TODO: refactor...this code is confusing to read
	 */
	private static String createVivadoRoutingString (RouteTree rt) {
		
		RouteTree currentRoute = rt; 
		String routeString = "{ ";
			
		while ( true ) {
			Tile t = currentRoute.getWire().getTile();
			routeString = routeString.concat(t.getName() + "/" + currentRoute.getWire().getWireName() + " ");
						
			ArrayList<RouteTree> children = (ArrayList<RouteTree>) currentRoute.getSinkTrees();
			
			if (children.size() == 0)
				break;
			
			ArrayList<RouteTree> trueChildren = new ArrayList<>();
			for(RouteTree child: children) {
				Connection c = child.getConnection();
				if (c.isPip() || c.isRouteThrough()) {
					trueChildren.add(child);
				}
				else { // if its a regular wire connection and we don't want to add this to the route tree					
					trueChildren.addAll(child.getSinkTrees());
				}
			}
			
			if (trueChildren.size() == 0)
				break;
			
			for(int i = 0; i < trueChildren.size() - 1; i++) 
				routeString = routeString.concat(createVivadoRoutingString(trueChildren.get(i)));
			
			currentRoute = trueChildren.get(trueChildren.size() - 1) ; 
		}
		
		return routeString + "} ";
	}
	
	/* **************
	 * 	Nested Types
	 * **************/
	
	/**
	 * Interface used to create an intrasite route sourced from either a {@link BelPin} or {@link SitePin}
	 * 
	 * @author Thomas Townsend
	 */
	public interface IntrasiteRoute {
		boolean addBelPinSink(BelPin belPin, RouteTree terminal);
		boolean addSitePinSink(SitePin sitePin, RouteTree terminal);
		void pruneRoute();
		void applyRouting();
		boolean isValid();
		RouteTree getStartRoute();
		void setSinksAsRouted();
		boolean isValidBelPinSink(Wire currentWire);
	}
	
	/**
	 * Class used to represent an IntrasiteRoute starting at a {@link SitePin}
	 */
	public final class IntrasiteRouteSitePinSource implements IntrasiteRoute {
		
		private final SitePin source;
		private final CellNet net; 
		private final Set<BelPin> belPinSinks;
		private final Set<RouteTree> terminals;
		private final RouteTree route;
		private final boolean allowUnusedBelPins; 
		
		public IntrasiteRouteSitePinSource (SitePin source, CellNet net, boolean allowUnusedBelPinSinks) {
			this.source = source;
			this.net = net;
			this.belPinSinks = new HashSet<>();
			this.terminals = new HashSet<>();
			this.route = new RouteTree(source.getInternalWire());
			this.allowUnusedBelPins = allowUnusedBelPinSinks;
		}
				
		@Override
		public RouteTree getStartRoute() {
			return route;
		}
	
		@Override
		public boolean addBelPinSink(BelPin belPin, RouteTree terminal) {
			
			CellPin sinkCellPin = belPinToCellPinMap.get(belPin);
			
			if (allowUnusedBelPins) {
				if (sinkCellPin != null) {
					
					this.net.connectToPin(sinkCellPin);
					// TODO: this was an old assumption that does not hold true for ultrascale ... look at this more 
					//throw new AssertionError("Only unused bel pin sinks expected: " + net.getName() + " " + belPin + " " + sinkCellPin.getFullName());
				}
			}
			else {
				if (sinkCellPin == null || !sinkCellPin.getNet().equals(this.net)) {
					return false;
				}
			}
						
			terminals.add(terminal);
			belPinSinks.add(belPin);
			return true;
		}

		@Override
		public boolean addSitePinSink(SitePin sitePin, RouteTree terminal) {
			return false; 
			// TODO: this was an old assumption that does not hold true for ultrascale 
			// now we return false (we don't add it as a sink)
			//throw new AssertionError("Intrasite Route starting at input site pin should not reach output site pin " + source);
		}

		@Override
		public void pruneRoute() {
			route.prune(terminals);
		}

		@Override
		public void applyRouting() {

			net.addSinkRouteTree(source, route);

			for (BelPin pin : this.belPinSinks) {
				net.addSinkRouteTree(pin, route);
				 
				if (allowUnusedBelPins && !belPinToCellPinMap.containsKey(pin)) {
					createAndAttachPseudoPin(pin);
				}
			}
		}

		@Override
		public boolean isValid() {
			return belPinSinks.size() > 0;
		}
		
		@Override
		public void setSinksAsRouted() {
			// TODO: only do this for used bel pins
			belPinSinks.stream()
						.filter(belPinToCellPinMap::containsKey)
						.map(belPinToCellPinMap::get)
						.forEach(net::addRoutedSink);
		}

		@Override
		public boolean isValidBelPinSink(Wire currentWire) {
			
			BelPin terminal = currentWire.getTerminal();
						
			// BEL pin sink is valid if the wire connects to
			// a bel pin and either:
			// (1) The net is a static net (GND or VCC)
			// (2) The BelPin is being used (i.e. a cell pin has been mapped to it)
			return terminal != null && (allowUnusedBelPins || isBelPinUsed(terminal));
		}
		
		// TODO: document this
		private void createAndAttachPseudoPin(BelPin belPin) {
			Cell cell = design.getCellAtBel(belPin.getBel());
			
			// Leads to a routethrough bel. Currently we cannot attach a pseudo pin to a bel, so we return.
			// TODO: create routethroughs as we import so we will never run into this case?
			if (cell == null) {
				// System.out.println("RouteThrough Test: " + belPin.getBel().getFullName() + "/" + belPin.getName());
				return;
			}
			
			assert (cell != null) : "Expected a cell to be mapped to a bel." ;
			assert (net.isStaticNet()) : "Net should be a static net!";
			String pinName = (net.isVCCNet() ? "VCC_pseudo" : "GND_pseudo") + cell.getPseudoPinCount();
			CellPin pseudo = cell.attachPseudoPin(pinName, belPin.getDirection());
			assert (pseudo != null) : "Pseudo pin should never be null!";
			net.connectToPin(pseudo);
			pseudo.mapToBelPin(belPin);
			belPinToCellPinMap.put(belPin, pseudo);
		}
	}
	
	/**
	 * Class used to represent an IntrasiteRoute starting at a {@link BelPin}
	 */
	public final class IntrasiteRouteBelPinSource implements IntrasiteRoute {
		
		private final BelPin source;
		private final Set<BelPin> belPinSinks;
		private final Set<SitePin> sitePinSinks;
		private final RouteTree route;
		private final Set<RouteTree> terminals;
		private final boolean isContained;
		private CellNet net; 
		
		public IntrasiteRouteBelPinSource (CellNet net, BelPin source, boolean isContained) {
			this.net = net;
			this.source = source;
			this.isContained = isContained;
			this.belPinSinks = new HashSet<>();
			this.sitePinSinks = new HashSet<>();
			this.terminals = new HashSet<>();
			this.route = new RouteTree(source.getWire());
		}

		@Override
		public boolean addBelPinSink(BelPin belPin, RouteTree terminal) {

			this.belPinSinks.add(belPin);
			this.terminals.add(terminal);
			
			return true;
		}

		@Override
		public boolean addSitePinSink(SitePin sitePin, RouteTree terminal) {
			
			if (isContained) {
				return false;
				// throw new AssertionError("Contained instrasite route should not reach site pin: " + sitePin );
			}
						
			sitePinSinks.add(sitePin);
			terminals.add(terminal);
			return true;
		}

		@Override
		public void pruneRoute() {
			route.prune(terminals);
		}

		@Override
		public void applyRouting() {
					
			// statically sourced nets (VCC and GND) don't have a net attached to the bel pin
			if (!net.isStaticNet()) {
				
				CellNet net1 = belPinToCellPinMap.get(source).getNet();
				assert(net1 == net) : "Nets should be identical";
				net.setSourceRouteTree(route);
				
				boolean noSitePinSources = (net.sourceSitePinCount() == 0);
				
				for (SitePin sp : sitePinSinks) {
					// this part of the code is for fixing nets for differential input
					if (noSitePinSources && sp.isOutput()) {
						net.addSourceSitePin(sp);
					}
					
					net.addSinkRouteTree(sp, route);
				}
			}
			
			for (BelPin bp: belPinSinks) {
				CellPin pin = belPinToCellPinMap.get(bp);

				 // Fix Vivado EDIF errors where cell pins aren't included in the netlist, but are physically routed to
				if (pin.getNet() == null) {	;
					net.connectToPin(pin);
				} 
				else if (pin.getNet() != net) {
					assert pin.getNet().isStaticNet() : "Net mismatch should only happen for static nets";
					assert belPinSinks.size() == 1 : "Only one bel pin expected";
					net = pin.getNet();
					
				}
				
				net.addSinkRouteTree(bp, route);
			}
		}

		@Override
		public boolean isValid() {
			
			// completely intrasite routes should not hit a site pin
			// || isStatic
			if (isContained) {
				return belPinSinks.size() > 0 && sitePinSinks.size() == 0;
			}
			
			return belPinSinks.size() > 0 || sitePinSinks.size() > 0;
		}

		@Override
		public RouteTree getStartRoute() {
			return route;
		}
		
		@Override
		public void setSinksAsRouted() {
			// by definition, if the source of a intrasite is a bel pin,
			// then all bel pin sinks are routed
			for (BelPin belPin : belPinSinks) {
				CellPin cellPin = belPinToCellPinMap.get(belPin);
				net.addRoutedSink(cellPin);
			}
		}

		@Override
		public boolean isValidBelPinSink(Wire currentWire) {
			BelPin terminal = currentWire.getTerminal();
			return terminal != null && isBelPinUsed(terminal);
		}
	}
}<|MERGE_RESOLUTION|>--- conflicted
+++ resolved
@@ -384,18 +384,10 @@
 				Wire startTileWire = new TileWire(tile, wireEnum);
 				RouteTree netRouteTree = recreateRoutingNetwork2(net, startTileWire, pipMap);
 				net.addIntersiteRouteTree(netRouteTree);
-<<<<<<< HEAD
 				//assert this.pipUsedInRoute;
 			}
 		}
-		
-=======
-				assert this.pipUsedInRoute;
-			}
-		}
-				
-		//assert net.sourceSitePinCount() > 0 || connectedToPort : "Net " + net.getName() + " should have a source site pin. ";
->>>>>>> ebdad931
+
 		assert net.sourceSitePinCount() > 0 || implementationMode==ImplementationMode.OUT_OF_CONTEXT : 
 			"Net " + net.getName() + " should have a source site pin. ";
 		net.computeRouteStatus();
