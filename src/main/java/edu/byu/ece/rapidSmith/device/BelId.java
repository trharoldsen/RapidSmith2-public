--- conflicted
+++ resolved
@@ -31,14 +31,9 @@
  *  primitive site type.  BelId objects are immutable.
  */
 public final class BelId implements Serializable {
-<<<<<<< HEAD
+	private static final long serialVersionUID = -4845391283243751324L;
 	private final SiteType primitiveType;
 	private final String name;
-=======
-	private static final long serialVersionUID = -4845391283243751324L;
-	private SiteType primitiveType;
-	private String name;
->>>>>>> 91a39a2a
 
 	/**
 	 * Constructs a new BelId object.
