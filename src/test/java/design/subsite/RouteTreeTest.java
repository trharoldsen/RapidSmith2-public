/*
* Copyright (c) 2016 Brigham Young University
*
* This file is part of the BYU RapidSmith Tools.
*
* BYU RapidSmith Tools is free software: you may redistribute it
* and/or modify it under the terms of the GNU General Public License
* as published by the Free Software Foundation, either version 3 of
* the License, or (at your option) any later version.
*
* BYU RapidSmith Tools is distributed in the hope that it will be
* useful, but WITHOUT ANY WARRANTY; without even the implied warranty
* of MERCHANTABILITY or FITNESS FOR A PARTICULAR PURPOSE. See the
* GNU General Public License for more details.
*
* A copy of the GNU General Public License is included with the BYU
* RapidSmith Tools. It can be found at doc/LICENSE.GPL3.TXT. You may
* also get a copy of the license at <http://www.gnu.org/licenses/>.
*/

package design.subsite;
import edu.byu.ece.rapidSmith.design.subsite.RouteTree;
import edu.byu.ece.rapidSmith.device.*;
import edu.byu.ece.rapidSmith.util.Exceptions.DesignAssemblyException;
import org.jetbrains.annotations.NotNull;
import org.junit.jupiter.api.BeforeAll;
import org.junit.jupiter.api.BeforeEach;
import org.junit.jupiter.api.DisplayName;
import org.junit.jupiter.api.Test;

import java.util.*;
import java.util.stream.Collectors;
import java.util.stream.StreamSupport;

import static org.junit.jupiter.api.Assertions.*;

/**
 * jUnit test for the RouteTree class in RapidSmith2
 * @author Mark Crossen
 */
class RouteTreeTest {

	/** A three-level structure will be tested. This is level 1 of 3 */
	private RouteTree root;
	/** A three-level structure will be tested. This is level 2 of 3 */
	private RouteTree branch;
	/** A three-level structure will be tested. This is level 3 of 3 */
	private RouteTree leaf;

	private static Device device;

	@BeforeAll
	static void beforeAll() {
		makeDummyDevice();
	}

	private static SiteWireTemplate makeSiteWire(SiteTemplate site, int i) {
		String wireName = "dummy_wire_" + i;
		return new SiteWireTemplate(wireName, site.getType(), i);
	}

	private static TileWireTemplate makeTileWire(int i) {
		String wireName = "dummy_wire_" + i;
		return new TileWireTemplate(wireName, i);
	}

	private static void makeDummyDevice() {

		FamilyType dummyFamilyType = FamilyType.valueOf("DUMMY_FAMILY");
		SiteType dummySiteType = SiteType.valueOf(dummyFamilyType, "DUMMY_SITE");

		device = new Device();
		device.setFamily(dummyFamilyType);
		device.setPartName("rsdummy01");
		SiteTemplate dummySiteTemplate = makeSiteTemplate(dummySiteType);
		Map<SiteType, SiteTemplate> siteTemplates = new HashMap<>();
		siteTemplates.put(dummySiteType, dummySiteTemplate);
		device.setSiteTemplates(siteTemplates);
		device.setTileArray(new Tile[][] {{new Tile()}});
		Tile dummyTile = device.getTile(0);
		dummyTile.setDevice(device);
		makeDummyTile(dummyTile, dummyFamilyType, dummySiteType);
	}

	@NotNull
	private static SiteTemplate makeSiteTemplate(SiteType dummySiteType) {
		SiteTemplate dummySiteTemplate = new SiteTemplate();
		dummySiteTemplate.setType(dummySiteType);

		HashMap<String, SitePinTemplate> sinks = new HashMap<>();
		SitePinTemplate dummySink = new SitePinTemplate("DUMMY_SINK", dummySiteType);
		dummySink.setDirection(PinDirection.IN);
		dummySink.setInternalWire(makeSiteWire(dummySiteTemplate, 104));
		sinks.put("DUMMY_SINK", dummySink);
		dummySiteTemplate.setSinks(sinks);

		HashMap<String, SitePinTemplate> sources = new HashMap<>();
		SitePinTemplate dummySource = new SitePinTemplate("DUMMY_SOURCE", dummySiteType);
		dummySource.setDirection(PinDirection.OUT);
		dummySource.setInternalWire(makeSiteWire(dummySiteTemplate, 105));
		sources.put("DUMMY_SOURCE", dummySource);
		dummySiteTemplate.setSources(sources);
		return dummySiteTemplate;
	}


	private static void makeDummyTile(
		Tile dummyTile, FamilyType dummyFamilyType, SiteType dummySiteType
	) {
		dummyTile.setName("dummy_tile");
		dummyTile.setType(TileType.valueOf(dummyFamilyType, "DUMMY_TILE"));
		dummyTile.setRow(0);
		dummyTile.setColumn(0);
		Site dummySite = new Site();
		dummySite.setTile(dummyTile);
		dummyTile.setSites(new Site[] {dummySite});
		makeDummySite(dummySite, dummySiteType);
	}

	private static void makeDummySite(Site dummySite, SiteType dummySiteType) {
		dummySite.setName("dummy_site");
		dummySite.setIndex(0);
		dummySite.setTypeUnchecked(dummySiteType);
		dummySite.setPossibleTypes(Arrays.asList(dummySiteType));

		SiteTemplate siteTemplate = device.getSiteTemplate(dummySiteType);
		SitePinTemplate dummySinkTemplate = siteTemplate.getSitePin("DUMMY_SINK");
		SitePinTemplate dummySourceTemplate = siteTemplate.getSitePin("DUMMY_SOURCE");

		Map<SiteType, Map<String, TileWireTemplate>> externalWires = new HashMap<>();
		Map<String, TileWireTemplate> eWires = new HashMap<>();
		TileWireTemplate wire4 = makeTileWire(4);
		TileWireTemplate wire5 = makeTileWire(5);
		eWires.put("DUMMY_SITE_PIN", wire4);
		eWires.put("DUMMY_SOURCE_PIN", wire5);
		externalWires.put(dummySiteType, eWires);
		dummySite.setExternalWires(externalWires);

		Map<SiteType, Map<TileWireTemplate, SitePinTemplate>> e2pMap = new HashMap<>();
		Map<TileWireTemplate, SitePinTemplate> e2pinMap = new HashMap<>();
		e2pinMap.put(wire4, dummySinkTemplate);
		e2pinMap.put(wire5, dummySourceTemplate);
		e2pMap.put(dummySiteType, e2pinMap);
		dummySite.setExternalWireToPinMap(e2pMap);
	}

	/**
	 * This method is ran between tests to repair and initialize the three tested RouteTrees.
	 */
	@BeforeEach
	void setUp() {
		// each RouteTree has a unique value so that they hash differently
		root = newDummyTree(); // unique value = 0
<<<<<<< HEAD
		branch = root.addConnection(newDummyConnection(root.getWire(), makeTileWire(1), false)); // unique value = 1
		leaf = branch.addConnection(newDummyConnection(root.getWire(), makeTileWire(2), true)); // unique value = 2
=======
		branch = root.connect(newDummyConnection(root.getWire(), 1, false)); // unique value = 1
		leaf = branch.connect(newDummyConnection(root.getWire(), 2, true)); // unique value = 2
>>>>>>> 8f69216a
	}

	/**
	 * A helper function to create a new RouteTree.
	 *
	 * @return a new RouteTree containing a simple connection
	 */
	private RouteTree newDummyTree() {
		return new RouteTree(new TileWire(device.getTile(0), makeTileWire(0)));
	}

	/**
	 * A helper function to create a simple connection
	 *
	 * @param template this can be any number. It is used to make each Connection have a different hashCode()
	 * @param isPip boolean to determine wether or not the Connection is a PIP
	 * @return the built connection
	 */
	private Connection newDummyConnection(Wire source, TileWireTemplate template, boolean isPip) {
		WireConnection<TileWireTemplate> wc = new WireConnection<>(template, 0, 0, isPip);
		return new Connection.TileWireConnection((TileWire) source, wc);
	}

	/**
	 * test whether each of the three sample trees has a source tree.
	 * Because each sample tree is a child of another sample tree, only the first (root) tree shouldn't be sourced.
	 */
	@Test
	@DisplayName("test RouteTree method 'isSourced'")
	void testIsSourced() {
		// everything but the root tree should be sourced
		assertFalse(root.isSourced(), "the 'root' RouteTree should have no source tree.");
		assertTrue(branch.isSourced(), "the 'branch' RouteTree should have a source ('root')");
		assertTrue(leaf.isSourced(), "the 'leaf' RouteTree should have a source ('branch')");
	}

	/**
	 * When called, the getFirstSource() method should return the root tree in the overall RouteTree structure.
	 * For the three tested RouteTrees, this means that each one should return the 'root' RouteTree because each
	 * Tree is a child or grandchild of 'root'.
	 */
	@Test
	@DisplayName("test RouteTree method 'getFirstSource'")
	void testGetFirstSource() {
		// every RouteTree should return the root tree
		assertEquals(root, root.getRoot(), "the first source tree of 'root' should be itself");
		assertEquals(root, branch.getRoot(), "the first source tree of 'branch' should be 'root'");
		assertEquals(root, leaf.getRoot(), "the first source tree of 'leaf' should be 'root'");
	}

	/**
	 * A leaf RouteTree doesn't have any sink RouteTrees. In this test, only the 'leaf' RouteTree should return
	 * true because the other trees are parents and grandparents of 'leaf'. Remember, the order is:
	 * root -> branch -> leaf
	 * where the right side of -> is a sink (child) tree of the left side.
	 */
	@Test
	@DisplayName("test RouteTree method 'isLeaf'")
	void testIsLeaf() {
		// only the leaf RouteTree should return true
		assertFalse(root.isLeaf(), "the 'root' RouteTree shouldn't be a leaf node");
		assertFalse(branch.isLeaf(), "the 'branch' RouteTree shouldn't be a leaf node");
		assertTrue(leaf.isLeaf(), "the 'leaf' RouteTree should be a leaf node");
	}

	/**
	 * When removing a RouteTree from the structure, the orphaned RouteTree shouldn't contain a reference to the old
	 * tree, and the old tree shouldn't contain a reference to the orphaned RouteTree.
	 */
	@Test
	@DisplayName("test RouteTree method 'removeConnection'")
	void testRemoveConnection() {
		// remove the leaf connection and verify that the branch RouteTree is now a leaf
		branch.disconnect(leaf.getConnection());
		assertTrue(branch.isLeaf(), "The 'branch' should be a leaf after removing the 'leaf' RouteTree");
		// verify that the orphaned RouteTree doesn't reference the main structure
		assertNull(leaf.getParent(), "After removing the 'leaf', its source tree should be set to null");
	}

	/**
	 * the getAllPips() method should return a list of all PIP connections in the RouteTree structure.
	 * Because only one connection (the leaf) was initialized as a PIP, only this connection should be returned.
	 */
	@Test
	@DisplayName("test RouteTree method 'getAllPips")
	void testGetAllPips() {
		// only one of the same RouteTrees has a Pip connection (the leaf)
		assertEquals(1, root.getAllPips().size(), "Only one of the sample connections was a PIP");
		assertEquals(leaf.getConnection().getPip(), root.getAllPips().iterator().next(), "The leaf RouteTree contains the only PIP connection");
	}

	@Test
	@DisplayName("test RouteTree method 'deepCopy' on a leaf node")
	void testDeepCopyLeaf() {
		Queue<RTPair> testQueue = new ArrayDeque<>();

		// copy the RouteTree
		RouteTree origRoot = leaf;
		RouteTree copyRoot = origRoot.deepCopy();

		// check that the root is copied
		assertEquals(origRoot.getWire(), copyRoot.getWire());
		assertFalse(copyRoot.isSourced());

		// seed the queue
		testQueue.add(new RTPair(origRoot, copyRoot));

		while (!testQueue.isEmpty()) {
			RTPair pair = testQueue.poll();

			// build a map of the copied children to their parents
			Map<Wire, RouteTree> copyChildren = pair.copy.getChildren().stream()
				.collect(Collectors.toMap(
					rt -> rt.getWire(), rt -> rt, (i1, i2) -> { assertNotEquals(i1, i2); return i1; }
				));

			// verify that each copy is a new object and not just a shallow reference
			assertNotSame(pair.orig, pair.copy);

			Iterator<RouteTree> main_index = pair.orig.getChildren().iterator();
			while (main_index.hasNext()) {
				RouteTree orig = main_index.next();
				RouteTree copy = copyChildren.remove(orig.getWire());
				assertNotNull(copy, () -> "No matching child with wire " + orig.getWire());

				// verify that each sub-RouteTrees parent information matches the original
				assertEquals(orig.getConnection(), copy.getConnection(), "Connection doesn't match in copied RouteTree");
				assertSame(copy.getParent(), pair.copy);
				assertNotSame(orig.getParent(), copy.getParent());

				// queue up the children to compare
				testQueue.add(new RTPair(orig, copy));
			}
			// verify that the copies have the same number of sub-RouteTrees
			assertTrue(copyChildren.isEmpty(), "Copied RouteTree has more children");
		}
	}

	@Test
	@DisplayName("test RouteTree method 'deepCopy'")
	void testDeepCopyRoot() {
		Queue<RTPair> testQueue = new ArrayDeque<>();

		// copy the RouteTree
		RouteTree origRoot = root;
		RouteTree copyRoot = origRoot.deepCopy();

		// check that the root is copied
		assertEquals(origRoot.getWire(), copyRoot.getWire());
		assertFalse(copyRoot.isSourced());

		// seed the queue
		testQueue.add(new RTPair(origRoot, copyRoot));

		while (!testQueue.isEmpty()) {
			RTPair pair = testQueue.poll();

			// build a map of the copied children to their parents
			Map<Wire, RouteTree> copyChildren = pair.copy.getChildren().stream()
				.collect(Collectors.toMap(
					rt -> rt.getWire(), rt -> rt, (i1, i2) -> { assertNotEquals(i1, i2); return i1; }
				));

			// verify that each copy is a new object and not just a shallow reference
			assertNotSame(pair.orig, pair.copy);

			Iterator<RouteTree> main_index = pair.orig.getChildren().iterator();
			while (main_index.hasNext()) {
				RouteTree orig = main_index.next();
				RouteTree copy = copyChildren.remove(orig.getWire());
				assertNotNull(copy, () -> "No matching child with wire " + orig.getWire());

				// verify that each sub-RouteTrees parent information matches the original
				assertEquals(orig.getConnection(), copy.getConnection(), "Connection doesn't match in copied RouteTree");
				assertSame(copy.getParent(), pair.copy);
				assertNotSame(orig.getParent(), copy.getParent());

				// queue up the children to compare
				testQueue.add(new RTPair(orig, copy));
		}
		// verify that the copies have the same number of sub-RouteTrees
			assertTrue(copyChildren.isEmpty(), "Copied RouteTree has more children");
		}
	}

	private class RTPair {
		RouteTree orig;
		RouteTree copy;

		RTPair(RouteTree orig, RouteTree copy) {
			this.orig = orig;
			this.copy = copy;
		}
	}

	/**
	 * Pruning a RouteTree removes unused RouteTrees from the structure. To do this, a Set of terminal trees is passed
	 * to the prune() method. Any RouteTree that is not a parent of these trees is removed.
	 * Because the Set of terminal trees is a HashSet, this means that each RouteTree should have a different hashcode.
	 */
	@Test
	@DisplayName("test RouteTree method 'prune'")
	void testPrune() {
		// after pruning the RouteTree, only the root and the branch (terminal) should be left
		boolean result = root.prune(Collections.singleton(branch));
		assertAll(
			() -> assertTrue(result, "Pruning should return 'true' to indicate that at least one terminal was found"),
			() -> assertNotNull(root.getChildren(), "The root RouteTree should still have sink trees after pruning"),
			() -> assertNotNull(branch.getChildren(), "The terminal RouteTree should still have a collection of children after pruning"),
			() -> assertEquals(1, root.getChildren().size(), "The root RouteTree should still have a reference to the terminal RouteTree after pruning"),
			() -> assertEquals(0, branch.getChildren().size(), "The terminal RouteTree shouldn't have any children after pruning")
		);
	}

	@Test
	@DisplayName("test getConnectedSitePin method")
	void testGetConnectedSitePin() {
		Site site = device.getTile(0).getSite(0);
		SitePin pin = site.getSinkPin("DUMMY_SITE_PIN");
<<<<<<< HEAD
		RouteTree t = leaf.addConnection(newDummyConnection(leaf.getWire(), makeTileWire(4), false));
=======
		RouteTree t = leaf.connect(newDummyConnection(leaf.getWire(), 4, false));
>>>>>>> 8f69216a
		assertEquals(pin, t.getConnectedSitePin());
	}

	@Test
	@DisplayName("getConnectedSitePin is unidirectional")
	void testGetConnectedSitePin2() {
<<<<<<< HEAD
		RouteTree t = leaf.addConnection(newDummyConnection(leaf.getWire(), makeTileWire(5), false));
=======
		RouteTree t = leaf.connect(newDummyConnection(leaf.getWire(), 5, false));
>>>>>>> 8f69216a
		assertNull(t.getConnectedSitePin());
	}

	@Test
	@DisplayName("connect different route trees")
	void testConnectTwoRouteTrees() {
<<<<<<< HEAD
		RouteTree tree2 = new RouteTree(new TileWire(device.getTile(0), makeTileWire(5)));
		Connection c = newDummyConnection(tree2.getWire(), makeTileWire(0), true);
		tree2.addConnection(c, root);
=======
		RouteTree tree2 = new RouteTree(new TileWire(device.getTile(0), 5));
		Connection c = newDummyConnection(tree2.getWire(), 0, true);
		tree2.connect(c, root);
>>>>>>> 8f69216a
		assertAll(
			() -> assertTrue(tree2.getChildren().contains(root)),
			() -> assertEquals(c, root.getConnection()),
			() -> assertEquals(tree2, root.getParent())
		);
	}

	@Test
	@DisplayName("cannot connect already sourced tree")
	void testSourcingAlreadySourcedTree() {
<<<<<<< HEAD
		RouteTree tree2 = new RouteTree(new TileWire(device.getTile(0), makeTileWire(5)));
		Connection c = newDummyConnection(tree2.getWire(), makeTileWire(1), true);
		assertThrows(DesignAssemblyException.class,
			() -> tree2.addConnection(c, branch));
=======
		RouteTree tree2 = new RouteTree(new TileWire(device.getTile(0), 5));
		Connection c = newDummyConnection(tree2.getWire(), 1, true);
		assertThrows(IllegalStateException.class,
			() -> tree2.connect(c, branch));
>>>>>>> 8f69216a
	}

	@Test
	@DisplayName("error thrown when mismatch occurs between connection and tree wire")
	void testMismatchedWireWhenConnectingTrees() {
		RouteTree tree2 = new RouteTree(new TileWire(device.getTile(0), makeTileWire(5)));
		Connection c = newDummyConnection(tree2.getWire(), makeTileWire(1), true);
		assertThrows(DesignAssemblyException.class,
			() -> tree2.connect(c, leaf));
	}

	@Test
	@DisplayName("test preorder iterator")
	void testPreorderIterator() {
		// adds an extra branch to the tree
<<<<<<< HEAD
		Connection c = newDummyConnection(root.getWire(), makeTileWire(4), false);
		RouteTree branch2 = root.addConnection(c);
		Iterator<RouteTree> it = root.prefixIterator();
=======
		Connection c = newDummyConnection(root.getWire(), 4, false);
		RouteTree branch2 = root.connect(c);
		Iterator<RouteTree> it = root.preorderIterator();
>>>>>>> 8f69216a
		assertTrue(it.hasNext());
		assertEquals(root, it.next());

		// in order, branch visited, branch2 visited, leaf visited
		boolean b1 = false, b2 = false, lv = false;
		while (it.hasNext()) {
			RouteTree t = it.next();
			if (t == branch) {
				assertFalse(b1);
				b1 = true;
			} else if (t == branch2) {
				assertFalse(b2);
				b2 = true;
			} else if (t == leaf) {
				assertTrue(b1, "leaf visited before branch");
				assertFalse(lv);
				lv = true;
			}
		}

		// just to make variables "effectively final"
		boolean b1f = b1, b2f = b2, lvf = lv;
		assertAll(
			() -> assertTrue(b1f, "branch not visited"),
			() -> assertTrue(b2f, "branch2 not visited"),
			() -> assertTrue(lvf, "leaf not visited")
		);
	}

	@Test
	@DisplayName("tests iterator method")
	void testIterator() {
		// adds an extra branch to the tree
<<<<<<< HEAD
		Connection c = newDummyConnection(root.getWire(), makeTileWire(4), false);
		RouteTree branch2 = root.addConnection(c);
=======
		Connection c = newDummyConnection(root.getWire(), 4, false);
		RouteTree branch2 = root.connect(c);
>>>>>>> 8f69216a

		Set<RouteTree> nodes = new HashSet<>();
		for (RouteTree aRoot : root)
			nodes.add(aRoot);

		Set<RouteTree> expected = new HashSet<>();
		expected.add(root);
		expected.add(branch);
		expected.add(branch2);
		expected.add(leaf);

		assertEquals(expected, nodes);
	}

	@Test
	@DisplayName("tests iterator does not include sources method")
	void testIteratorMiddle() {
		// adds an extra branch to the tree
<<<<<<< HEAD
		Connection c = newDummyConnection(root.getWire(), makeTileWire(4), false);
		root.addConnection(c);
=======
		Connection c = newDummyConnection(root.getWire(), 4, false);
		root.connect(c);
>>>>>>> 8f69216a

		Set<RouteTree> nodes = new HashSet<>();
		for (RouteTree aBranch : branch)
			nodes.add(aBranch);

		Set<RouteTree> expected = new HashSet<>();
		expected.add(branch);
		expected.add(leaf);

		assertEquals(expected, nodes);
	}

	@Test
	@DisplayName("tests preorder iterator does not include sources method")
	void testPreorderIteratorMiddle() {
		// adds an extra branch to the tree
<<<<<<< HEAD
		Connection c = newDummyConnection(root.getWire(), makeTileWire(4), false);
		root.addConnection(c);
=======
		Connection c = newDummyConnection(root.getWire(), 4, false);
		root.connect(c);
>>>>>>> 8f69216a

		List<RouteTree> nodes = new ArrayList<>();
		for (RouteTree aBranch : branch)
			nodes.add(aBranch);

		List<RouteTree> expected = new ArrayList<>();
		expected.add(branch);
		expected.add(leaf);

		assertEquals(expected, nodes);
	}
}<|MERGE_RESOLUTION|>--- conflicted
+++ resolved
@@ -151,13 +151,8 @@
 	void setUp() {
 		// each RouteTree has a unique value so that they hash differently
 		root = newDummyTree(); // unique value = 0
-<<<<<<< HEAD
-		branch = root.addConnection(newDummyConnection(root.getWire(), makeTileWire(1), false)); // unique value = 1
-		leaf = branch.addConnection(newDummyConnection(root.getWire(), makeTileWire(2), true)); // unique value = 2
-=======
-		branch = root.connect(newDummyConnection(root.getWire(), 1, false)); // unique value = 1
-		leaf = branch.connect(newDummyConnection(root.getWire(), 2, true)); // unique value = 2
->>>>>>> 8f69216a
+		branch = root.connect(newDummyConnection(root.getWire(), makeTileWire(1), false)); // unique value = 1
+		leaf = branch.connect(newDummyConnection(root.getWire(), makeTileWire(2), true)); // unique value = 2
 	}
 
 	/**
@@ -377,37 +372,23 @@
 	void testGetConnectedSitePin() {
 		Site site = device.getTile(0).getSite(0);
 		SitePin pin = site.getSinkPin("DUMMY_SITE_PIN");
-<<<<<<< HEAD
-		RouteTree t = leaf.addConnection(newDummyConnection(leaf.getWire(), makeTileWire(4), false));
-=======
-		RouteTree t = leaf.connect(newDummyConnection(leaf.getWire(), 4, false));
->>>>>>> 8f69216a
+		RouteTree t = leaf.connect(newDummyConnection(leaf.getWire(), makeTileWire(4), false));
 		assertEquals(pin, t.getConnectedSitePin());
 	}
 
 	@Test
 	@DisplayName("getConnectedSitePin is unidirectional")
 	void testGetConnectedSitePin2() {
-<<<<<<< HEAD
-		RouteTree t = leaf.addConnection(newDummyConnection(leaf.getWire(), makeTileWire(5), false));
-=======
-		RouteTree t = leaf.connect(newDummyConnection(leaf.getWire(), 5, false));
->>>>>>> 8f69216a
+		RouteTree t = leaf.connect(newDummyConnection(leaf.getWire(), makeTileWire(5), false));
 		assertNull(t.getConnectedSitePin());
 	}
 
 	@Test
 	@DisplayName("connect different route trees")
 	void testConnectTwoRouteTrees() {
-<<<<<<< HEAD
 		RouteTree tree2 = new RouteTree(new TileWire(device.getTile(0), makeTileWire(5)));
 		Connection c = newDummyConnection(tree2.getWire(), makeTileWire(0), true);
-		tree2.addConnection(c, root);
-=======
-		RouteTree tree2 = new RouteTree(new TileWire(device.getTile(0), 5));
-		Connection c = newDummyConnection(tree2.getWire(), 0, true);
 		tree2.connect(c, root);
->>>>>>> 8f69216a
 		assertAll(
 			() -> assertTrue(tree2.getChildren().contains(root)),
 			() -> assertEquals(c, root.getConnection()),
@@ -418,17 +399,10 @@
 	@Test
 	@DisplayName("cannot connect already sourced tree")
 	void testSourcingAlreadySourcedTree() {
-<<<<<<< HEAD
 		RouteTree tree2 = new RouteTree(new TileWire(device.getTile(0), makeTileWire(5)));
 		Connection c = newDummyConnection(tree2.getWire(), makeTileWire(1), true);
-		assertThrows(DesignAssemblyException.class,
-			() -> tree2.addConnection(c, branch));
-=======
-		RouteTree tree2 = new RouteTree(new TileWire(device.getTile(0), 5));
-		Connection c = newDummyConnection(tree2.getWire(), 1, true);
 		assertThrows(IllegalStateException.class,
 			() -> tree2.connect(c, branch));
->>>>>>> 8f69216a
 	}
 
 	@Test
@@ -444,15 +418,9 @@
 	@DisplayName("test preorder iterator")
 	void testPreorderIterator() {
 		// adds an extra branch to the tree
-<<<<<<< HEAD
 		Connection c = newDummyConnection(root.getWire(), makeTileWire(4), false);
-		RouteTree branch2 = root.addConnection(c);
-		Iterator<RouteTree> it = root.prefixIterator();
-=======
-		Connection c = newDummyConnection(root.getWire(), 4, false);
 		RouteTree branch2 = root.connect(c);
 		Iterator<RouteTree> it = root.preorderIterator();
->>>>>>> 8f69216a
 		assertTrue(it.hasNext());
 		assertEquals(root, it.next());
 
@@ -486,13 +454,8 @@
 	@DisplayName("tests iterator method")
 	void testIterator() {
 		// adds an extra branch to the tree
-<<<<<<< HEAD
 		Connection c = newDummyConnection(root.getWire(), makeTileWire(4), false);
-		RouteTree branch2 = root.addConnection(c);
-=======
-		Connection c = newDummyConnection(root.getWire(), 4, false);
 		RouteTree branch2 = root.connect(c);
->>>>>>> 8f69216a
 
 		Set<RouteTree> nodes = new HashSet<>();
 		for (RouteTree aRoot : root)
@@ -511,13 +474,8 @@
 	@DisplayName("tests iterator does not include sources method")
 	void testIteratorMiddle() {
 		// adds an extra branch to the tree
-<<<<<<< HEAD
 		Connection c = newDummyConnection(root.getWire(), makeTileWire(4), false);
-		root.addConnection(c);
-=======
-		Connection c = newDummyConnection(root.getWire(), 4, false);
 		root.connect(c);
->>>>>>> 8f69216a
 
 		Set<RouteTree> nodes = new HashSet<>();
 		for (RouteTree aBranch : branch)
@@ -534,13 +492,8 @@
 	@DisplayName("tests preorder iterator does not include sources method")
 	void testPreorderIteratorMiddle() {
 		// adds an extra branch to the tree
-<<<<<<< HEAD
 		Connection c = newDummyConnection(root.getWire(), makeTileWire(4), false);
-		root.addConnection(c);
-=======
-		Connection c = newDummyConnection(root.getWire(), 4, false);
 		root.connect(c);
->>>>>>> 8f69216a
 
 		List<RouteTree> nodes = new ArrayList<>();
 		for (RouteTree aBranch : branch)
